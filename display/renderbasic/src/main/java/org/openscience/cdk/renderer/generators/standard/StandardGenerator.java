--- conflicted
+++ resolved
@@ -24,22 +24,6 @@
 
 package org.openscience.cdk.renderer.generators.standard;
 
-import static org.openscience.cdk.renderer.generators.standard.HydrogenPosition.Left;
-
-import java.awt.Color;
-import java.awt.Font;
-import java.awt.Shape;
-import java.awt.geom.Point2D;
-import java.awt.geom.Rectangle2D;
-import java.util.ArrayList;
-import java.util.Arrays;
-import java.util.HashMap;
-import java.util.List;
-import java.util.Map;
-
-import javax.vecmath.Point2d;
-import javax.vecmath.Vector2d;
-
 import org.openscience.cdk.interfaces.IAtom;
 import org.openscience.cdk.interfaces.IAtomContainer;
 import org.openscience.cdk.interfaces.IBond;
@@ -62,7 +46,6 @@
 import org.openscience.cdk.renderer.generators.IGeneratorParameter;
 import org.openscience.cdk.renderer.generators.parameter.AbstractGeneratorParameter;
 
-<<<<<<< HEAD
 import javax.vecmath.Point2d;
 import javax.vecmath.Vector2d;
 import java.awt.Color;
@@ -80,8 +63,6 @@
 
 import static org.openscience.cdk.renderer.generators.standard.HydrogenPosition.Left;
 
-=======
->>>>>>> 24ba3735
 /**
  * The standard generator creates {@link IRenderingElement}s for the atoms and bonds of a structure
  * diagram. These are generated together allowing the bonds to drawn cleanly without overlap. The
@@ -173,7 +154,14 @@
          * @see StandardGenerator.OuterGlowWidth
          */
         OuterGlow,
-        
+
+        /**
+         * Same as outer glow but puts a white edge around element symbols.
+         * This is useful if color atoms are used in combination with an
+         * outer glow highlight.
+         *
+         * @see StandardGenerator.OuterGlowWidth
+         */
         OuterGlowWhiteEdge
     }
 
@@ -310,9 +298,8 @@
 	                continue;
 	
 	            Color highlight = getHighlightColor(atom, parameters);
-	            Color color = highlight != null && style == HighlightStyle.Colored ? highlight : coloring
-	                    .getAtomColor(atom);
-	
+	            Color color = highlight != null ? highlight : coloring.getAtomColor(atom);
+
 	            if (symbols[i] == null) {
 	                continue;
 	            }
@@ -324,9 +311,7 @@
 	            }
 	
 	            if (highlight != null && !highlight.equals(Color.WHITE)) {
-	            	double glowWidthEdge = glowWidth * 0.4;
-	            	Color edgeColor = new Color(255, 255, 255, 175);
-	                backLayer.add(MarkedElement.markup(outerGlow(symbolElements, edgeColor, glowWidthEdge, stroke), "outerglow"));
+	            	backLayer.add(MarkedElement.markup(outerGlow(symbolElements, Color.WHITE, 10*stroke, stroke), "outerglow"));
 	            }
 	        }  
         }
