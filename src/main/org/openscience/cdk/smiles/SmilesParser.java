--- conflicted
+++ resolved
@@ -68,10 +68,6 @@
  * @cdk.svnrev     $Revision$
  * @cdk.created    2002-04-29
  * @cdk.keyword    SMILES, parser
-<<<<<<< HEAD
- * @cdk.bug        1579229
-=======
->>>>>>> 0d36ceb9
  * @cdk.bug        1579230
  * @cdk.bug        1579235
  * @cdk.bug        1579244
