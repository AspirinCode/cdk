/* $Revision$ $Author$ $Date$ 
 *
 * Copyright (C) 2004-2007  The Chemistry Development Kit (CDK) project
 *
 * This library is free software; you can redistribute it and/or
 * modify it under the terms of the GNU Lesser General Public
 * License as published by the Free Software Foundation; either
 * version 2.1 of the License, or (at your option) any later version.
 *
 * This library is distributed in the hope that it will be useful,
 * but WITHOUT ANY WARRANTY; without even the implied warranty of
 * MERCHANTABILITY or FITNESS FOR A PARTICULAR PURPOSE.  See the GNU
 * Lesser General Public License for more details.
 *
 * You should have received a copy of the GNU Lesser General Public
 * License along with this library; if not, write to the Free Software
 * Foundation, 51 Franklin St, Fifth Floor, Boston, MA 02110-1301 USA.
 * (or see http://www.gnu.org/copyleft/lesser.html)
 */
package org.openscience.cdk.smiles.smarts.parser.visitor;

import java.util.ArrayList;
import java.util.List;

import org.openscience.cdk.CDKConstants;
import org.openscience.cdk.interfaces.IAtom;
import org.openscience.cdk.interfaces.IAtomContainer;
import org.openscience.cdk.interfaces.IBond;
import org.openscience.cdk.isomorphism.matchers.IQueryAtom;
import org.openscience.cdk.isomorphism.matchers.IQueryAtomContainer;
import org.openscience.cdk.isomorphism.matchers.IQueryBond;
import org.openscience.cdk.isomorphism.matchers.QueryAtomContainer;
import org.openscience.cdk.isomorphism.matchers.smarts.AliphaticAtom;
import org.openscience.cdk.isomorphism.matchers.smarts.AliphaticSymbolAtom;
import org.openscience.cdk.isomorphism.matchers.smarts.AnyAtom;
import org.openscience.cdk.isomorphism.matchers.smarts.AnyOrderQueryBond;
import org.openscience.cdk.isomorphism.matchers.smarts.AromaticAtom;
import org.openscience.cdk.isomorphism.matchers.smarts.AromaticOrSingleQueryBond;
import org.openscience.cdk.isomorphism.matchers.smarts.AromaticQueryBond;
import org.openscience.cdk.isomorphism.matchers.smarts.AromaticSymbolAtom;
import org.openscience.cdk.isomorphism.matchers.smarts.AtomicNumberAtom;
import org.openscience.cdk.isomorphism.matchers.smarts.ChiralityAtom;
import org.openscience.cdk.isomorphism.matchers.smarts.ExplicitConnectionAtom;
import org.openscience.cdk.isomorphism.matchers.smarts.FormalChargeAtom;
import org.openscience.cdk.isomorphism.matchers.smarts.HybridizationNumberAtom;
import org.openscience.cdk.isomorphism.matchers.smarts.HydrogenAtom;
import org.openscience.cdk.isomorphism.matchers.smarts.ImplicitHCountAtom;
import org.openscience.cdk.isomorphism.matchers.smarts.LogicalOperatorAtom;
import org.openscience.cdk.isomorphism.matchers.smarts.LogicalOperatorBond;
import org.openscience.cdk.isomorphism.matchers.smarts.MassAtom;
import org.openscience.cdk.isomorphism.matchers.smarts.NonCHHeavyAtom;
import org.openscience.cdk.isomorphism.matchers.smarts.OrderQueryBond;
import org.openscience.cdk.isomorphism.matchers.smarts.PeriodicGroupNumberAtom;
import org.openscience.cdk.isomorphism.matchers.smarts.RecursiveSmartsAtom;
import org.openscience.cdk.isomorphism.matchers.smarts.RingBond;
import org.openscience.cdk.isomorphism.matchers.smarts.RingIdentifierAtom;
import org.openscience.cdk.isomorphism.matchers.smarts.RingMembershipAtom;
import org.openscience.cdk.isomorphism.matchers.smarts.SMARTSAtom;
import org.openscience.cdk.isomorphism.matchers.smarts.SMARTSBond;
import org.openscience.cdk.isomorphism.matchers.smarts.SmallestRingAtom;
import org.openscience.cdk.isomorphism.matchers.smarts.StereoBond;
import org.openscience.cdk.isomorphism.matchers.smarts.TotalConnectionAtom;
import org.openscience.cdk.isomorphism.matchers.smarts.TotalHCountAtom;
import org.openscience.cdk.isomorphism.matchers.smarts.TotalRingConnectionAtom;
import org.openscience.cdk.isomorphism.matchers.smarts.TotalValencyAtom;
import org.openscience.cdk.smiles.smarts.parser.ASTAliphatic;
import org.openscience.cdk.smiles.smarts.parser.ASTAnyAtom;
import org.openscience.cdk.smiles.smarts.parser.ASTAromatic;
import org.openscience.cdk.smiles.smarts.parser.ASTAtom;
import org.openscience.cdk.smiles.smarts.parser.ASTAtomicMass;
import org.openscience.cdk.smiles.smarts.parser.ASTAtomicNumber;
import org.openscience.cdk.smiles.smarts.parser.ASTCharge;
import org.openscience.cdk.smiles.smarts.parser.ASTChirality;
import org.openscience.cdk.smiles.smarts.parser.ASTElement;
import org.openscience.cdk.smiles.smarts.parser.ASTExplicitAtom;
import org.openscience.cdk.smiles.smarts.parser.ASTExplicitConnectivity;
import org.openscience.cdk.smiles.smarts.parser.ASTExplicitHighAndBond;
import org.openscience.cdk.smiles.smarts.parser.ASTExplicitHighAndExpression;
import org.openscience.cdk.smiles.smarts.parser.ASTGroup;
import org.openscience.cdk.smiles.smarts.parser.ASTHybrdizationNumber;
import org.openscience.cdk.smiles.smarts.parser.ASTImplicitHCount;
import org.openscience.cdk.smiles.smarts.parser.ASTImplicitHighAndBond;
import org.openscience.cdk.smiles.smarts.parser.ASTImplicitHighAndExpression;
import org.openscience.cdk.smiles.smarts.parser.ASTLowAndBond;
import org.openscience.cdk.smiles.smarts.parser.ASTLowAndExpression;
import org.openscience.cdk.smiles.smarts.parser.ASTNonCHHeavyAtom;
import org.openscience.cdk.smiles.smarts.parser.ASTNotBond;
import org.openscience.cdk.smiles.smarts.parser.ASTNotExpression;
import org.openscience.cdk.smiles.smarts.parser.ASTOrBond;
import org.openscience.cdk.smiles.smarts.parser.ASTOrExpression;
import org.openscience.cdk.smiles.smarts.parser.ASTPeriodicGroupNumber;
import org.openscience.cdk.smiles.smarts.parser.ASTReaction;
import org.openscience.cdk.smiles.smarts.parser.ASTRecursiveSmartsExpression;
import org.openscience.cdk.smiles.smarts.parser.ASTRingConnectivity;
import org.openscience.cdk.smiles.smarts.parser.ASTRingIdentifier;
import org.openscience.cdk.smiles.smarts.parser.ASTRingMembership;
import org.openscience.cdk.smiles.smarts.parser.ASTSimpleBond;
import org.openscience.cdk.smiles.smarts.parser.ASTSmallestRingSize;
import org.openscience.cdk.smiles.smarts.parser.ASTSmarts;
import org.openscience.cdk.smiles.smarts.parser.ASTStart;
import org.openscience.cdk.smiles.smarts.parser.ASTTotalConnectivity;
import org.openscience.cdk.smiles.smarts.parser.ASTTotalHCount;
import org.openscience.cdk.smiles.smarts.parser.ASTValence;
import org.openscience.cdk.smiles.smarts.parser.Node;
import org.openscience.cdk.smiles.smarts.parser.SMARTSParserConstants;
import org.openscience.cdk.smiles.smarts.parser.SMARTSParserVisitor;
import org.openscience.cdk.smiles.smarts.parser.SimpleNode;
<<<<<<< HEAD
import org.openscience.cdk.tools.ILoggingTool;
import org.openscience.cdk.tools.LoggingToolFactory;
=======
import org.openscience.cdk.tools.LoggingTool;

import java.util.ArrayList;
import java.util.List;
>>>>>>> 743bad34

/**
 * An AST tree visitor. It builds an instance of <code>QueryAtomContainer</code>
 * from the AST tree.
 * 
 * To use this visitor:
 * <pre>
 * SMARTSParser parser = new SMARTSParser(new java.io.StringReader("C*C"));
 * ASTStart ast = parser.start();
 * SmartsQueryVisitor visitor = new SmartsQueryVisitor();
 * QueryAtomContainer query = visitor.visit(ast, null);
 * </pre>
 *
 * @author Dazhi Jiao
 * @cdk.created 2007-04-24
 * @cdk.module smarts
 * @cdk.githash
 * @cdk.keyword SMARTS AST
 */
public class SmartsQueryVisitor implements SMARTSParserVisitor {
	// current atoms with a ring identifier 
	private RingIdentifierAtom[] ringAtoms;
	// current atoms in recursive smarts with a ring identifier
	private RingIdentifierAtom[] recursiveRingAtoms;
	// query 
	private IQueryAtomContainer query;
	// Whether is parsing a recursive smarts
	private boolean isParsingRS;
	// Recursive smarts query
	private IQueryAtomContainer rsQuery;
	
	public Object visit(ASTRingIdentifier node, Object data) {
		IQueryAtom atom = (IQueryAtom)data;
		RingIdentifierAtom ringIdAtom = new RingIdentifierAtom();
		ringIdAtom.setAtom(atom);
		IQueryBond bond;
		if (node.jjtGetNumChildren() == 0) { // implicit bond
			bond = null;
		} else {
			bond = (IQueryBond)node.jjtGetChild(0).jjtAccept(this, data);
		}
		ringIdAtom.setRingBond(bond);
		return ringIdAtom;
	}

	public Object visit(ASTAtom node, Object data) {
		IQueryAtom atom = (IQueryAtom)node.jjtGetChild(0).jjtAccept(this, data);
		for (int i = 1; i < node.jjtGetNumChildren(); i++) { // if there are ring identifiers
			ASTRingIdentifier ringIdentifier = (ASTRingIdentifier)node.jjtGetChild(i);
			RingIdentifierAtom ringIdAtom = (RingIdentifierAtom)ringIdentifier.jjtAccept(this, atom);
			
			// if there is already a RingIdentifierAtom, create a bond between 
			// them and add the bond to the query
			int ringId = ringIdentifier.getRingId();
			if (isParsingRS) {
				if (recursiveRingAtoms[ringId] == null) {
					recursiveRingAtoms[ringId] = ringIdAtom;
				} else {
					IQueryBond ringBond;
					// first check if the two bonds ma
					if (recursiveRingAtoms[ringId].getRingBond() == null) {
						if (ringIdAtom.getRingBond() == null) {
							if (atom instanceof AromaticSymbolAtom && 
									recursiveRingAtoms[ringId].getAtom() instanceof AromaticSymbolAtom) {
								ringBond = new AromaticQueryBond();
							} else {
								ringBond = new RingBond();
							}
						} else {
							ringBond = ringIdAtom.getRingBond();
						}
					} else {
						// Here I assume the bond are always same. This should be checked by the parser already
						ringBond = recursiveRingAtoms[ringId].getRingBond();
					}
					((IBond)ringBond).setAtoms(new IAtom[] { recursiveRingAtoms[ringId].getAtom(), atom });
					rsQuery.addBond((IBond)ringBond);
				}
				
				// update the recursiveRingAtom reference
				recursiveRingAtoms[ringId] = ringIdAtom;				
			} else {
				if (ringAtoms[ringId] == null) {
					ringAtoms[ringId] = ringIdAtom;
				} else {
					IQueryBond ringBond;
					// first check if the two bonds ma
					if (ringAtoms[ringId].getRingBond() == null) {
						if (ringIdAtom.getRingBond() == null) {
							if (atom instanceof AromaticSymbolAtom && 
									ringAtoms[ringId].getAtom() instanceof AromaticSymbolAtom) {
								ringBond = new AromaticQueryBond();
							} else {
								ringBond = new RingBond();
							}
						} else {
							ringBond = ringIdAtom.getRingBond();
						}
					} else {
						// Here I assume the bond are always same. This should be checked by the parser already
						ringBond = ringAtoms[ringId].getRingBond();
					}
					((IBond)ringBond).setAtoms(new IAtom[] { ringAtoms[ringId].getAtom(), atom });
					query.addBond((IBond)ringBond);
				}
				
				// update the ringAtom reference
				ringAtoms[ringId] = ringIdAtom;
			}
		}
		return atom;
	}

	private final static ILoggingTool logger =
        LoggingToolFactory.createLoggingTool(
			SmartsQueryVisitor.class);
	
	/**
	 * Creates a new instance
	 */
	public SmartsQueryVisitor() {
		super();
	}
	
	public Object visit(SimpleNode node, Object data) {
		return null;
	}

	public Object visit(ASTStart node, Object data) {
		return node.jjtGetChild(0).jjtAccept(this, data);
	}

	// TODO: No QueryReaction API
	public Object visit(ASTReaction node, Object data) {
		return node.jjtGetChild(0).jjtAccept(this, data);
	}

	// TODO: No SmartsGroup API
	public Object visit(ASTGroup node, Object data) {
		List<IAtomContainer> atomContainers = new ArrayList<IAtomContainer>();
		for (int i = 0; i < node.jjtGetNumChildren(); i++) {
			ringAtoms = new RingIdentifierAtom[10];
			query = new QueryAtomContainer();
			node.jjtGetChild(i).jjtAccept(this, null);
			atomContainers.add(query);
		}
		logger.info("Only return the first smarts. Group not supported.");
		return atomContainers.get(0); 
	}
	
	public Object visit(ASTSmarts node, Object data) {
		SMARTSAtom atom = null;
		SMARTSBond bond = null;
		
		ASTAtom first = (ASTAtom)node.jjtGetChild(0);
		atom = (SMARTSAtom)first.jjtAccept(this, null);
		if (data != null) { // this is a sub smarts
			bond = (SMARTSBond)((Object[])data)[1];	
			if (bond == null) { // since no bond was specified it could be aromatic or single
                bond = new AromaticOrSingleQueryBond();
				bond.setAtoms(new IAtom[] {atom, (SMARTSAtom)((Object[])data)[0]});
			} else {
				bond.setAtoms(new IAtom[] {(SMARTSAtom)((Object[])data)[0], atom});
			}
			if (isParsingRS) rsQuery.addBond(bond);
			else query.addBond(bond);
			bond = null;
		}
		if (isParsingRS) rsQuery.addAtom(atom);
		else query.addAtom(atom);
		
		for (int i = 1; i < node.jjtGetNumChildren(); i++) {
			Node child = node.jjtGetChild(i);
			if (child instanceof ASTLowAndBond) {
				bond = (SMARTSBond) child.jjtAccept(this, data);
			} else if (child instanceof ASTAtom) {
				SMARTSAtom newAtom = (SMARTSAtom)child.jjtAccept(this, null);
				if (bond == null) { // since no bond was specified it could be aromatic or single
                    bond = new AromaticOrSingleQueryBond();
				}
				bond.setAtoms(new IAtom[] {atom, newAtom});
				if (isParsingRS) {
					rsQuery.addBond(bond);
					rsQuery.addAtom(newAtom);
				} else {
					query.addBond(bond);
					query.addAtom(newAtom);
				}
				
				atom = newAtom;
				bond = null;
			} else if (child instanceof ASTSmarts) { // another smarts
				child.jjtAccept(this, new Object[] {atom, bond});
				bond = null;
			}
		}

		return isParsingRS ? rsQuery: query;
	}

	public Object visit(ASTNotBond node, Object data) {
		Object left = node.jjtGetChild(0).jjtAccept(this, data);
		if (node.getType() == SMARTSParserConstants.DEFAULT) {
			return left;
		}
		LogicalOperatorBond bond = new LogicalOperatorBond();
		bond.setOperator("not");
		bond.setLeft((IQueryBond) left);
		return bond;
	}

	public Object visit(ASTImplicitHighAndBond node, Object data) {
		Object left = node.jjtGetChild(0).jjtAccept(this, data);
		if (node.jjtGetNumChildren() == 1) {
			return left;
		}
		LogicalOperatorBond bond = new LogicalOperatorBond();
		bond.setOperator("and");
		bond.setLeft((IQueryBond) left);
		IQueryBond right = (IQueryBond) node.jjtGetChild(1).jjtAccept(this,
				data);
		bond.setRight(right);
		return bond;
	}

	public Object visit(ASTLowAndBond node, Object data) {
		Object left = node.jjtGetChild(0).jjtAccept(this, data);
		if (node.jjtGetNumChildren() == 1) {
			return left;
		}
		LogicalOperatorBond bond = new LogicalOperatorBond();
		bond.setOperator("and");
		bond.setLeft((IQueryBond) left);
		IQueryBond right = (IQueryBond) node.jjtGetChild(1).jjtAccept(this,
				data);
		bond.setRight(right);
		return bond;
	}

	public Object visit(ASTOrBond node, Object data) {
		Object left = node.jjtGetChild(0).jjtAccept(this, data);
		if (node.jjtGetNumChildren() == 1) {
			return left;
		}
		LogicalOperatorBond bond = new LogicalOperatorBond();
		bond.setOperator("or");
		bond.setLeft((IQueryBond) left);
		IQueryBond right = (IQueryBond) node.jjtGetChild(1).jjtAccept(this,
				data);
		bond.setRight(right);
		return bond;
	}

	public Object visit(ASTExplicitHighAndBond node, Object data) {
		Object left = node.jjtGetChild(0).jjtAccept(this, data);
		if (node.jjtGetNumChildren() == 1) {
			return left;
		}
		LogicalOperatorBond bond = new LogicalOperatorBond();
		bond.setOperator("and");
		bond.setLeft((IQueryBond) left);
		IQueryBond right = (IQueryBond) node.jjtGetChild(1).jjtAccept(this,
				data);
		bond.setRight(right);
		return bond;
	}

	public Object visit(ASTSimpleBond node, Object data) {
		SMARTSBond bond = null;
		switch (node.getBondType()) {
		case SMARTSParserConstants.S_BOND:
			bond = new OrderQueryBond(IBond.Order.SINGLE);
			break;
		case SMARTSParserConstants.D_BOND:
			bond = new OrderQueryBond(IBond.Order.DOUBLE);
			break;
		case SMARTSParserConstants.T_BOND:
			bond = new OrderQueryBond(IBond.Order.TRIPLE);
			break;
		case SMARTSParserConstants.ANY_BOND:
			bond = new AnyOrderQueryBond();
			break;
		case SMARTSParserConstants.AR_BOND:
			bond = new AromaticQueryBond();
			break;
		case SMARTSParserConstants.R_BOND:
			bond = new RingBond();
			break;
		case SMARTSParserConstants.UP_S_BOND:
			bond = new StereoBond();
			bond.setOrder(IBond.Order.SINGLE);
			bond.setStereo(IBond.Stereo.UP);
			break;
		case SMARTSParserConstants.DN_S_BOND:
			bond = new StereoBond();
			bond.setOrder(IBond.Order.SINGLE);
			bond.setStereo(IBond.Stereo.DOWN);
			break;
		case SMARTSParserConstants.UP_OR_UNSPECIFIED_S_BOND:
			LogicalOperatorBond logical = new LogicalOperatorBond();
			logical.setOperator("or");
			StereoBond bond1 = new StereoBond();
			bond1.setOrder(IBond.Order.SINGLE);
			bond1.setStereo(IBond.Stereo.UP);
			logical.setLeft(bond1);
			StereoBond bond2 = new StereoBond();
			bond2.setOrder(IBond.Order.SINGLE);
			bond2.setStereo((IBond.Stereo)CDKConstants.UNSET);
			logical.setRight(bond2);
			bond = logical;
			break;
		case SMARTSParserConstants.DN_OR_UNSPECIFIED_S_BOND:
			logical = new LogicalOperatorBond();
			logical.setOperator("or");
			bond1 = new StereoBond();
			bond1.setOrder(IBond.Order.SINGLE);
			bond1.setStereo(IBond.Stereo.DOWN);
			logical.setLeft(bond1);
			bond2 = new StereoBond();
			bond2.setOrder(IBond.Order.SINGLE);
			bond2.setStereo((IBond.Stereo)CDKConstants.UNSET);
			logical.setRight(bond2);
			bond = logical;
			break;
		default:
			logger.error("Un parsed bond: " + node.toString());
			break;
		}
		return bond;
	}

	public Object visit(ASTRecursiveSmartsExpression node, Object data) {
		rsQuery = new QueryAtomContainer();
		recursiveRingAtoms = new RingIdentifierAtom[10];
		isParsingRS = true;
		node.jjtGetChild(0).jjtAccept(this, null);
		isParsingRS = false;

        return new RecursiveSmartsAtom(rsQuery);
	}

	public ASTStart getRoot(Node node) {
		if (node instanceof ASTStart) {
			return (ASTStart) node;
		}
		return getRoot(node.jjtGetParent());
	}

	public Object visit(ASTElement node, Object data) {
		String symbol = node.getSymbol();
		SMARTSAtom atom;
		if ("o".equals(symbol) || "n".equals(symbol) || "c".equals(symbol)
				|| "s".equals(symbol) || "p".equals(symbol) || "as".equals(symbol)
				|| "se".equals(symbol)) {
			String atomSymbol = symbol.substring(0,1).toUpperCase() + symbol.substring(1);
			atom = new AromaticSymbolAtom(atomSymbol);
		} else {
			atom = new AliphaticSymbolAtom(symbol);
		}
		return atom;
	}

	public Object visit(ASTTotalHCount node, Object data) {
		return new TotalHCountAtom(node.getCount());
	}

	public Object visit(ASTImplicitHCount node, Object data) {
		return new ImplicitHCountAtom(node.getCount());
	}

	public Object visit(ASTExplicitConnectivity node, Object data) {
		return new ExplicitConnectionAtom(node.getNumOfConnection());
	}

	public Object visit(ASTAtomicNumber node, Object data) {
		return new AtomicNumberAtom(node.getNumber());
	}

    public Object visit(ASTHybrdizationNumber node, Object data) {
        return new HybridizationNumberAtom(node.getHybridizationNumber());
    }

    public Object visit(ASTCharge node, Object data) {
		if (node.isPositive()) {
			return new FormalChargeAtom(node.getCharge());
		} else {
			return new FormalChargeAtom(0 - node.getCharge());
		}
	}

	public Object visit(ASTRingConnectivity node, Object data) {
		return new TotalRingConnectionAtom(node.getNumOfConnection());
	}

    public Object visit(ASTPeriodicGroupNumber node, Object data) {
        return new PeriodicGroupNumberAtom(node.getGroupNumber());
    }

    public Object visit(ASTTotalConnectivity node, Object data) {
		return new TotalConnectionAtom(node.getNumOfConnection());
	}

	public Object visit(ASTValence node, Object data) {
		return new TotalValencyAtom(node.getOrder());
	}

	public Object visit(ASTRingMembership node, Object data) {
		return new RingMembershipAtom(node.getNumOfMembership());
	}

	public Object visit(ASTSmallestRingSize node, Object data) {
		return new SmallestRingAtom(node.getSize());
	}

	public Object visit(ASTAliphatic node, Object data) {
        return new AliphaticAtom();
	}

    public Object visit(ASTNonCHHeavyAtom node, Object data) {
        return new NonCHHeavyAtom();
    }

    public Object visit(ASTAromatic node, Object data) {
        return new AromaticAtom();
	}

	public Object visit(ASTAnyAtom node, Object data) {
        return new AnyAtom();
	}

	public Object visit(ASTAtomicMass node, Object data) {
        return new MassAtom(node.getMass());
	}

	public Object visit(ASTChirality node, Object data) {
		ChiralityAtom atom = new ChiralityAtom();
		atom.setDegree(node.getDegree());
		atom.setClockwise(node.isClockwise());
		atom.setUnspecified(node.isUnspecified());
		return atom;
	}

	public Object visit(ASTLowAndExpression node, Object data) {
		Object left = node.jjtGetChild(0).jjtAccept(this, data);
		if (node.jjtGetNumChildren() == 1) {
			return left;
		}
		LogicalOperatorAtom atom = new LogicalOperatorAtom();
		atom.setOperator("and");
		atom.setLeft((IQueryAtom) left);
		IQueryAtom right = (IQueryAtom) node.jjtGetChild(1).jjtAccept(this,
				data);
		atom.setRight(right);
		return atom;
	}

	public Object visit(ASTOrExpression node, Object data) {
		Object left = node.jjtGetChild(0).jjtAccept(this, data);
		if (node.jjtGetNumChildren() == 1) {
			return left;
		}
		LogicalOperatorAtom atom = new LogicalOperatorAtom();
		atom.setOperator("or");
		atom.setLeft((IQueryAtom) left);
		IQueryAtom right = (IQueryAtom) node.jjtGetChild(1).jjtAccept(this,
				data);
		atom.setRight(right);
		return atom;
	}

	public Object visit(ASTNotExpression node, Object data) {
		Object left = node.jjtGetChild(0).jjtAccept(this, data);
		if (node.getType() == SMARTSParserConstants.DEFAULT) {
			return left;
		}
		LogicalOperatorAtom atom = new LogicalOperatorAtom();
		atom.setOperator("not");
		atom.setLeft((IQueryAtom) left);
		return atom;
	}

	public Object visit(ASTExplicitHighAndExpression node, Object data) {
		Object left = node.jjtGetChild(0).jjtAccept(this, data);
		if (node.jjtGetNumChildren() == 1) {
			return left;
		}
		LogicalOperatorAtom atom = new LogicalOperatorAtom();
		atom.setOperator("and");
		atom.setLeft((IQueryAtom) left);
		IQueryAtom right = (IQueryAtom) node.jjtGetChild(1).jjtAccept(this,
				data);
		atom.setRight(right);
		return atom;
	}

	public Object visit(ASTImplicitHighAndExpression node, Object data) {
		Object left = node.jjtGetChild(0).jjtAccept(this, data);
		if (node.jjtGetNumChildren() == 1) {
			return left;
		}
		LogicalOperatorAtom atom = new LogicalOperatorAtom();
		atom.setOperator("and");
		atom.setLeft((IQueryAtom) left);
		IQueryAtom right = (IQueryAtom) node.jjtGetChild(1).jjtAccept(this,
				data);
		atom.setRight(right);
		return atom;
	}

	public Object visit(ASTExplicitAtom node, Object data) {
		IQueryAtom atom = null;
		String symbol = node.getSymbol();
		if ("*".equals(symbol)) {
			atom = new AnyAtom();
		} else if ("A".equals(symbol)) {
			atom = new AliphaticAtom();
		} else if ("a".equals(symbol)) {
			atom = new AromaticAtom();
		} else if ("o".equals(symbol) || "n".equals(symbol)
				|| "c".equals(symbol) || "s".equals(symbol)
				|| "p".equals(symbol) || "as".equals(symbol)
				|| "se".equals(symbol)) {
			String atomSymbol = symbol.substring(0,1).toUpperCase() + symbol.substring(1);
			atom = new AromaticSymbolAtom(atomSymbol);
		} else if ("H".equals(symbol)) {
			atom = new HydrogenAtom();
			atom.setSymbol(symbol.toUpperCase());
            atom.setMassNumber(1);
		} else if ("D".equals(symbol)) {
			atom = new HydrogenAtom();
			atom.setSymbol(symbol.toUpperCase());
            atom.setMassNumber(2);
		} else if ("T".equals(symbol)) {
			atom = new HydrogenAtom();
			atom.setSymbol(symbol.toUpperCase());
            atom.setMassNumber(3);
		} else {
			atom = new AliphaticSymbolAtom(symbol);
		}
		return atom;
	}
}
<|MERGE_RESOLUTION|>--- conflicted
+++ resolved
@@ -1,658 +1,651 @@
-/* $Revision$ $Author$ $Date$ 
- *
- * Copyright (C) 2004-2007  The Chemistry Development Kit (CDK) project
- *
- * This library is free software; you can redistribute it and/or
- * modify it under the terms of the GNU Lesser General Public
- * License as published by the Free Software Foundation; either
- * version 2.1 of the License, or (at your option) any later version.
- *
- * This library is distributed in the hope that it will be useful,
- * but WITHOUT ANY WARRANTY; without even the implied warranty of
- * MERCHANTABILITY or FITNESS FOR A PARTICULAR PURPOSE.  See the GNU
- * Lesser General Public License for more details.
- *
- * You should have received a copy of the GNU Lesser General Public
- * License along with this library; if not, write to the Free Software
- * Foundation, 51 Franklin St, Fifth Floor, Boston, MA 02110-1301 USA.
- * (or see http://www.gnu.org/copyleft/lesser.html)
- */
-package org.openscience.cdk.smiles.smarts.parser.visitor;
-
-import java.util.ArrayList;
-import java.util.List;
-
-import org.openscience.cdk.CDKConstants;
-import org.openscience.cdk.interfaces.IAtom;
-import org.openscience.cdk.interfaces.IAtomContainer;
-import org.openscience.cdk.interfaces.IBond;
-import org.openscience.cdk.isomorphism.matchers.IQueryAtom;
-import org.openscience.cdk.isomorphism.matchers.IQueryAtomContainer;
-import org.openscience.cdk.isomorphism.matchers.IQueryBond;
-import org.openscience.cdk.isomorphism.matchers.QueryAtomContainer;
-import org.openscience.cdk.isomorphism.matchers.smarts.AliphaticAtom;
-import org.openscience.cdk.isomorphism.matchers.smarts.AliphaticSymbolAtom;
-import org.openscience.cdk.isomorphism.matchers.smarts.AnyAtom;
-import org.openscience.cdk.isomorphism.matchers.smarts.AnyOrderQueryBond;
-import org.openscience.cdk.isomorphism.matchers.smarts.AromaticAtom;
-import org.openscience.cdk.isomorphism.matchers.smarts.AromaticOrSingleQueryBond;
-import org.openscience.cdk.isomorphism.matchers.smarts.AromaticQueryBond;
-import org.openscience.cdk.isomorphism.matchers.smarts.AromaticSymbolAtom;
-import org.openscience.cdk.isomorphism.matchers.smarts.AtomicNumberAtom;
-import org.openscience.cdk.isomorphism.matchers.smarts.ChiralityAtom;
-import org.openscience.cdk.isomorphism.matchers.smarts.ExplicitConnectionAtom;
-import org.openscience.cdk.isomorphism.matchers.smarts.FormalChargeAtom;
-import org.openscience.cdk.isomorphism.matchers.smarts.HybridizationNumberAtom;
-import org.openscience.cdk.isomorphism.matchers.smarts.HydrogenAtom;
-import org.openscience.cdk.isomorphism.matchers.smarts.ImplicitHCountAtom;
-import org.openscience.cdk.isomorphism.matchers.smarts.LogicalOperatorAtom;
-import org.openscience.cdk.isomorphism.matchers.smarts.LogicalOperatorBond;
-import org.openscience.cdk.isomorphism.matchers.smarts.MassAtom;
-import org.openscience.cdk.isomorphism.matchers.smarts.NonCHHeavyAtom;
-import org.openscience.cdk.isomorphism.matchers.smarts.OrderQueryBond;
-import org.openscience.cdk.isomorphism.matchers.smarts.PeriodicGroupNumberAtom;
-import org.openscience.cdk.isomorphism.matchers.smarts.RecursiveSmartsAtom;
-import org.openscience.cdk.isomorphism.matchers.smarts.RingBond;
-import org.openscience.cdk.isomorphism.matchers.smarts.RingIdentifierAtom;
-import org.openscience.cdk.isomorphism.matchers.smarts.RingMembershipAtom;
-import org.openscience.cdk.isomorphism.matchers.smarts.SMARTSAtom;
-import org.openscience.cdk.isomorphism.matchers.smarts.SMARTSBond;
-import org.openscience.cdk.isomorphism.matchers.smarts.SmallestRingAtom;
-import org.openscience.cdk.isomorphism.matchers.smarts.StereoBond;
-import org.openscience.cdk.isomorphism.matchers.smarts.TotalConnectionAtom;
-import org.openscience.cdk.isomorphism.matchers.smarts.TotalHCountAtom;
-import org.openscience.cdk.isomorphism.matchers.smarts.TotalRingConnectionAtom;
-import org.openscience.cdk.isomorphism.matchers.smarts.TotalValencyAtom;
-import org.openscience.cdk.smiles.smarts.parser.ASTAliphatic;
-import org.openscience.cdk.smiles.smarts.parser.ASTAnyAtom;
-import org.openscience.cdk.smiles.smarts.parser.ASTAromatic;
-import org.openscience.cdk.smiles.smarts.parser.ASTAtom;
-import org.openscience.cdk.smiles.smarts.parser.ASTAtomicMass;
-import org.openscience.cdk.smiles.smarts.parser.ASTAtomicNumber;
-import org.openscience.cdk.smiles.smarts.parser.ASTCharge;
-import org.openscience.cdk.smiles.smarts.parser.ASTChirality;
-import org.openscience.cdk.smiles.smarts.parser.ASTElement;
-import org.openscience.cdk.smiles.smarts.parser.ASTExplicitAtom;
-import org.openscience.cdk.smiles.smarts.parser.ASTExplicitConnectivity;
-import org.openscience.cdk.smiles.smarts.parser.ASTExplicitHighAndBond;
-import org.openscience.cdk.smiles.smarts.parser.ASTExplicitHighAndExpression;
-import org.openscience.cdk.smiles.smarts.parser.ASTGroup;
-import org.openscience.cdk.smiles.smarts.parser.ASTHybrdizationNumber;
-import org.openscience.cdk.smiles.smarts.parser.ASTImplicitHCount;
-import org.openscience.cdk.smiles.smarts.parser.ASTImplicitHighAndBond;
-import org.openscience.cdk.smiles.smarts.parser.ASTImplicitHighAndExpression;
-import org.openscience.cdk.smiles.smarts.parser.ASTLowAndBond;
-import org.openscience.cdk.smiles.smarts.parser.ASTLowAndExpression;
-import org.openscience.cdk.smiles.smarts.parser.ASTNonCHHeavyAtom;
-import org.openscience.cdk.smiles.smarts.parser.ASTNotBond;
-import org.openscience.cdk.smiles.smarts.parser.ASTNotExpression;
-import org.openscience.cdk.smiles.smarts.parser.ASTOrBond;
-import org.openscience.cdk.smiles.smarts.parser.ASTOrExpression;
-import org.openscience.cdk.smiles.smarts.parser.ASTPeriodicGroupNumber;
-import org.openscience.cdk.smiles.smarts.parser.ASTReaction;
-import org.openscience.cdk.smiles.smarts.parser.ASTRecursiveSmartsExpression;
-import org.openscience.cdk.smiles.smarts.parser.ASTRingConnectivity;
-import org.openscience.cdk.smiles.smarts.parser.ASTRingIdentifier;
-import org.openscience.cdk.smiles.smarts.parser.ASTRingMembership;
-import org.openscience.cdk.smiles.smarts.parser.ASTSimpleBond;
-import org.openscience.cdk.smiles.smarts.parser.ASTSmallestRingSize;
-import org.openscience.cdk.smiles.smarts.parser.ASTSmarts;
-import org.openscience.cdk.smiles.smarts.parser.ASTStart;
-import org.openscience.cdk.smiles.smarts.parser.ASTTotalConnectivity;
-import org.openscience.cdk.smiles.smarts.parser.ASTTotalHCount;
-import org.openscience.cdk.smiles.smarts.parser.ASTValence;
-import org.openscience.cdk.smiles.smarts.parser.Node;
-import org.openscience.cdk.smiles.smarts.parser.SMARTSParserConstants;
-import org.openscience.cdk.smiles.smarts.parser.SMARTSParserVisitor;
-import org.openscience.cdk.smiles.smarts.parser.SimpleNode;
-<<<<<<< HEAD
-import org.openscience.cdk.tools.ILoggingTool;
-import org.openscience.cdk.tools.LoggingToolFactory;
-=======
-import org.openscience.cdk.tools.LoggingTool;
-
-import java.util.ArrayList;
-import java.util.List;
->>>>>>> 743bad34
-
-/**
- * An AST tree visitor. It builds an instance of <code>QueryAtomContainer</code>
- * from the AST tree.
- * 
- * To use this visitor:
- * <pre>
- * SMARTSParser parser = new SMARTSParser(new java.io.StringReader("C*C"));
- * ASTStart ast = parser.start();
- * SmartsQueryVisitor visitor = new SmartsQueryVisitor();
- * QueryAtomContainer query = visitor.visit(ast, null);
- * </pre>
- *
- * @author Dazhi Jiao
- * @cdk.created 2007-04-24
- * @cdk.module smarts
- * @cdk.githash
- * @cdk.keyword SMARTS AST
- */
-public class SmartsQueryVisitor implements SMARTSParserVisitor {
-	// current atoms with a ring identifier 
-	private RingIdentifierAtom[] ringAtoms;
-	// current atoms in recursive smarts with a ring identifier
-	private RingIdentifierAtom[] recursiveRingAtoms;
-	// query 
-	private IQueryAtomContainer query;
-	// Whether is parsing a recursive smarts
-	private boolean isParsingRS;
-	// Recursive smarts query
-	private IQueryAtomContainer rsQuery;
-	
-	public Object visit(ASTRingIdentifier node, Object data) {
-		IQueryAtom atom = (IQueryAtom)data;
-		RingIdentifierAtom ringIdAtom = new RingIdentifierAtom();
-		ringIdAtom.setAtom(atom);
-		IQueryBond bond;
-		if (node.jjtGetNumChildren() == 0) { // implicit bond
-			bond = null;
-		} else {
-			bond = (IQueryBond)node.jjtGetChild(0).jjtAccept(this, data);
-		}
-		ringIdAtom.setRingBond(bond);
-		return ringIdAtom;
-	}
-
-	public Object visit(ASTAtom node, Object data) {
-		IQueryAtom atom = (IQueryAtom)node.jjtGetChild(0).jjtAccept(this, data);
-		for (int i = 1; i < node.jjtGetNumChildren(); i++) { // if there are ring identifiers
-			ASTRingIdentifier ringIdentifier = (ASTRingIdentifier)node.jjtGetChild(i);
-			RingIdentifierAtom ringIdAtom = (RingIdentifierAtom)ringIdentifier.jjtAccept(this, atom);
-			
-			// if there is already a RingIdentifierAtom, create a bond between 
-			// them and add the bond to the query
-			int ringId = ringIdentifier.getRingId();
-			if (isParsingRS) {
-				if (recursiveRingAtoms[ringId] == null) {
-					recursiveRingAtoms[ringId] = ringIdAtom;
-				} else {
-					IQueryBond ringBond;
-					// first check if the two bonds ma
-					if (recursiveRingAtoms[ringId].getRingBond() == null) {
-						if (ringIdAtom.getRingBond() == null) {
-							if (atom instanceof AromaticSymbolAtom && 
-									recursiveRingAtoms[ringId].getAtom() instanceof AromaticSymbolAtom) {
-								ringBond = new AromaticQueryBond();
-							} else {
-								ringBond = new RingBond();
-							}
-						} else {
-							ringBond = ringIdAtom.getRingBond();
-						}
-					} else {
-						// Here I assume the bond are always same. This should be checked by the parser already
-						ringBond = recursiveRingAtoms[ringId].getRingBond();
-					}
-					((IBond)ringBond).setAtoms(new IAtom[] { recursiveRingAtoms[ringId].getAtom(), atom });
-					rsQuery.addBond((IBond)ringBond);
-				}
-				
-				// update the recursiveRingAtom reference
-				recursiveRingAtoms[ringId] = ringIdAtom;				
-			} else {
-				if (ringAtoms[ringId] == null) {
-					ringAtoms[ringId] = ringIdAtom;
-				} else {
-					IQueryBond ringBond;
-					// first check if the two bonds ma
-					if (ringAtoms[ringId].getRingBond() == null) {
-						if (ringIdAtom.getRingBond() == null) {
-							if (atom instanceof AromaticSymbolAtom && 
-									ringAtoms[ringId].getAtom() instanceof AromaticSymbolAtom) {
-								ringBond = new AromaticQueryBond();
-							} else {
-								ringBond = new RingBond();
-							}
-						} else {
-							ringBond = ringIdAtom.getRingBond();
-						}
-					} else {
-						// Here I assume the bond are always same. This should be checked by the parser already
-						ringBond = ringAtoms[ringId].getRingBond();
-					}
-					((IBond)ringBond).setAtoms(new IAtom[] { ringAtoms[ringId].getAtom(), atom });
-					query.addBond((IBond)ringBond);
-				}
-				
-				// update the ringAtom reference
-				ringAtoms[ringId] = ringIdAtom;
-			}
-		}
-		return atom;
-	}
-
-	private final static ILoggingTool logger =
-        LoggingToolFactory.createLoggingTool(
-			SmartsQueryVisitor.class);
-	
-	/**
-	 * Creates a new instance
-	 */
-	public SmartsQueryVisitor() {
-		super();
-	}
-	
-	public Object visit(SimpleNode node, Object data) {
-		return null;
-	}
-
-	public Object visit(ASTStart node, Object data) {
-		return node.jjtGetChild(0).jjtAccept(this, data);
-	}
-
-	// TODO: No QueryReaction API
-	public Object visit(ASTReaction node, Object data) {
-		return node.jjtGetChild(0).jjtAccept(this, data);
-	}
-
-	// TODO: No SmartsGroup API
-	public Object visit(ASTGroup node, Object data) {
-		List<IAtomContainer> atomContainers = new ArrayList<IAtomContainer>();
-		for (int i = 0; i < node.jjtGetNumChildren(); i++) {
-			ringAtoms = new RingIdentifierAtom[10];
-			query = new QueryAtomContainer();
-			node.jjtGetChild(i).jjtAccept(this, null);
-			atomContainers.add(query);
-		}
-		logger.info("Only return the first smarts. Group not supported.");
-		return atomContainers.get(0); 
-	}
-	
-	public Object visit(ASTSmarts node, Object data) {
-		SMARTSAtom atom = null;
-		SMARTSBond bond = null;
-		
-		ASTAtom first = (ASTAtom)node.jjtGetChild(0);
-		atom = (SMARTSAtom)first.jjtAccept(this, null);
-		if (data != null) { // this is a sub smarts
-			bond = (SMARTSBond)((Object[])data)[1];	
-			if (bond == null) { // since no bond was specified it could be aromatic or single
-                bond = new AromaticOrSingleQueryBond();
-				bond.setAtoms(new IAtom[] {atom, (SMARTSAtom)((Object[])data)[0]});
-			} else {
-				bond.setAtoms(new IAtom[] {(SMARTSAtom)((Object[])data)[0], atom});
-			}
-			if (isParsingRS) rsQuery.addBond(bond);
-			else query.addBond(bond);
-			bond = null;
-		}
-		if (isParsingRS) rsQuery.addAtom(atom);
-		else query.addAtom(atom);
-		
-		for (int i = 1; i < node.jjtGetNumChildren(); i++) {
-			Node child = node.jjtGetChild(i);
-			if (child instanceof ASTLowAndBond) {
-				bond = (SMARTSBond) child.jjtAccept(this, data);
-			} else if (child instanceof ASTAtom) {
-				SMARTSAtom newAtom = (SMARTSAtom)child.jjtAccept(this, null);
-				if (bond == null) { // since no bond was specified it could be aromatic or single
-                    bond = new AromaticOrSingleQueryBond();
-				}
-				bond.setAtoms(new IAtom[] {atom, newAtom});
-				if (isParsingRS) {
-					rsQuery.addBond(bond);
-					rsQuery.addAtom(newAtom);
-				} else {
-					query.addBond(bond);
-					query.addAtom(newAtom);
-				}
-				
-				atom = newAtom;
-				bond = null;
-			} else if (child instanceof ASTSmarts) { // another smarts
-				child.jjtAccept(this, new Object[] {atom, bond});
-				bond = null;
-			}
-		}
-
-		return isParsingRS ? rsQuery: query;
-	}
-
-	public Object visit(ASTNotBond node, Object data) {
-		Object left = node.jjtGetChild(0).jjtAccept(this, data);
-		if (node.getType() == SMARTSParserConstants.DEFAULT) {
-			return left;
-		}
-		LogicalOperatorBond bond = new LogicalOperatorBond();
-		bond.setOperator("not");
-		bond.setLeft((IQueryBond) left);
-		return bond;
-	}
-
-	public Object visit(ASTImplicitHighAndBond node, Object data) {
-		Object left = node.jjtGetChild(0).jjtAccept(this, data);
-		if (node.jjtGetNumChildren() == 1) {
-			return left;
-		}
-		LogicalOperatorBond bond = new LogicalOperatorBond();
-		bond.setOperator("and");
-		bond.setLeft((IQueryBond) left);
-		IQueryBond right = (IQueryBond) node.jjtGetChild(1).jjtAccept(this,
-				data);
-		bond.setRight(right);
-		return bond;
-	}
-
-	public Object visit(ASTLowAndBond node, Object data) {
-		Object left = node.jjtGetChild(0).jjtAccept(this, data);
-		if (node.jjtGetNumChildren() == 1) {
-			return left;
-		}
-		LogicalOperatorBond bond = new LogicalOperatorBond();
-		bond.setOperator("and");
-		bond.setLeft((IQueryBond) left);
-		IQueryBond right = (IQueryBond) node.jjtGetChild(1).jjtAccept(this,
-				data);
-		bond.setRight(right);
-		return bond;
-	}
-
-	public Object visit(ASTOrBond node, Object data) {
-		Object left = node.jjtGetChild(0).jjtAccept(this, data);
-		if (node.jjtGetNumChildren() == 1) {
-			return left;
-		}
-		LogicalOperatorBond bond = new LogicalOperatorBond();
-		bond.setOperator("or");
-		bond.setLeft((IQueryBond) left);
-		IQueryBond right = (IQueryBond) node.jjtGetChild(1).jjtAccept(this,
-				data);
-		bond.setRight(right);
-		return bond;
-	}
-
-	public Object visit(ASTExplicitHighAndBond node, Object data) {
-		Object left = node.jjtGetChild(0).jjtAccept(this, data);
-		if (node.jjtGetNumChildren() == 1) {
-			return left;
-		}
-		LogicalOperatorBond bond = new LogicalOperatorBond();
-		bond.setOperator("and");
-		bond.setLeft((IQueryBond) left);
-		IQueryBond right = (IQueryBond) node.jjtGetChild(1).jjtAccept(this,
-				data);
-		bond.setRight(right);
-		return bond;
-	}
-
-	public Object visit(ASTSimpleBond node, Object data) {
-		SMARTSBond bond = null;
-		switch (node.getBondType()) {
-		case SMARTSParserConstants.S_BOND:
-			bond = new OrderQueryBond(IBond.Order.SINGLE);
-			break;
-		case SMARTSParserConstants.D_BOND:
-			bond = new OrderQueryBond(IBond.Order.DOUBLE);
-			break;
-		case SMARTSParserConstants.T_BOND:
-			bond = new OrderQueryBond(IBond.Order.TRIPLE);
-			break;
-		case SMARTSParserConstants.ANY_BOND:
-			bond = new AnyOrderQueryBond();
-			break;
-		case SMARTSParserConstants.AR_BOND:
-			bond = new AromaticQueryBond();
-			break;
-		case SMARTSParserConstants.R_BOND:
-			bond = new RingBond();
-			break;
-		case SMARTSParserConstants.UP_S_BOND:
-			bond = new StereoBond();
-			bond.setOrder(IBond.Order.SINGLE);
-			bond.setStereo(IBond.Stereo.UP);
-			break;
-		case SMARTSParserConstants.DN_S_BOND:
-			bond = new StereoBond();
-			bond.setOrder(IBond.Order.SINGLE);
-			bond.setStereo(IBond.Stereo.DOWN);
-			break;
-		case SMARTSParserConstants.UP_OR_UNSPECIFIED_S_BOND:
-			LogicalOperatorBond logical = new LogicalOperatorBond();
-			logical.setOperator("or");
-			StereoBond bond1 = new StereoBond();
-			bond1.setOrder(IBond.Order.SINGLE);
-			bond1.setStereo(IBond.Stereo.UP);
-			logical.setLeft(bond1);
-			StereoBond bond2 = new StereoBond();
-			bond2.setOrder(IBond.Order.SINGLE);
-			bond2.setStereo((IBond.Stereo)CDKConstants.UNSET);
-			logical.setRight(bond2);
-			bond = logical;
-			break;
-		case SMARTSParserConstants.DN_OR_UNSPECIFIED_S_BOND:
-			logical = new LogicalOperatorBond();
-			logical.setOperator("or");
-			bond1 = new StereoBond();
-			bond1.setOrder(IBond.Order.SINGLE);
-			bond1.setStereo(IBond.Stereo.DOWN);
-			logical.setLeft(bond1);
-			bond2 = new StereoBond();
-			bond2.setOrder(IBond.Order.SINGLE);
-			bond2.setStereo((IBond.Stereo)CDKConstants.UNSET);
-			logical.setRight(bond2);
-			bond = logical;
-			break;
-		default:
-			logger.error("Un parsed bond: " + node.toString());
-			break;
-		}
-		return bond;
-	}
-
-	public Object visit(ASTRecursiveSmartsExpression node, Object data) {
-		rsQuery = new QueryAtomContainer();
-		recursiveRingAtoms = new RingIdentifierAtom[10];
-		isParsingRS = true;
-		node.jjtGetChild(0).jjtAccept(this, null);
-		isParsingRS = false;
-
-        return new RecursiveSmartsAtom(rsQuery);
-	}
-
-	public ASTStart getRoot(Node node) {
-		if (node instanceof ASTStart) {
-			return (ASTStart) node;
-		}
-		return getRoot(node.jjtGetParent());
-	}
-
-	public Object visit(ASTElement node, Object data) {
-		String symbol = node.getSymbol();
-		SMARTSAtom atom;
-		if ("o".equals(symbol) || "n".equals(symbol) || "c".equals(symbol)
-				|| "s".equals(symbol) || "p".equals(symbol) || "as".equals(symbol)
-				|| "se".equals(symbol)) {
-			String atomSymbol = symbol.substring(0,1).toUpperCase() + symbol.substring(1);
-			atom = new AromaticSymbolAtom(atomSymbol);
-		} else {
-			atom = new AliphaticSymbolAtom(symbol);
-		}
-		return atom;
-	}
-
-	public Object visit(ASTTotalHCount node, Object data) {
-		return new TotalHCountAtom(node.getCount());
-	}
-
-	public Object visit(ASTImplicitHCount node, Object data) {
-		return new ImplicitHCountAtom(node.getCount());
-	}
-
-	public Object visit(ASTExplicitConnectivity node, Object data) {
-		return new ExplicitConnectionAtom(node.getNumOfConnection());
-	}
-
-	public Object visit(ASTAtomicNumber node, Object data) {
-		return new AtomicNumberAtom(node.getNumber());
-	}
-
-    public Object visit(ASTHybrdizationNumber node, Object data) {
-        return new HybridizationNumberAtom(node.getHybridizationNumber());
-    }
-
-    public Object visit(ASTCharge node, Object data) {
-		if (node.isPositive()) {
-			return new FormalChargeAtom(node.getCharge());
-		} else {
-			return new FormalChargeAtom(0 - node.getCharge());
-		}
-	}
-
-	public Object visit(ASTRingConnectivity node, Object data) {
-		return new TotalRingConnectionAtom(node.getNumOfConnection());
-	}
-
-    public Object visit(ASTPeriodicGroupNumber node, Object data) {
-        return new PeriodicGroupNumberAtom(node.getGroupNumber());
-    }
-
-    public Object visit(ASTTotalConnectivity node, Object data) {
-		return new TotalConnectionAtom(node.getNumOfConnection());
-	}
-
-	public Object visit(ASTValence node, Object data) {
-		return new TotalValencyAtom(node.getOrder());
-	}
-
-	public Object visit(ASTRingMembership node, Object data) {
-		return new RingMembershipAtom(node.getNumOfMembership());
-	}
-
-	public Object visit(ASTSmallestRingSize node, Object data) {
-		return new SmallestRingAtom(node.getSize());
-	}
-
-	public Object visit(ASTAliphatic node, Object data) {
-        return new AliphaticAtom();
-	}
-
-    public Object visit(ASTNonCHHeavyAtom node, Object data) {
-        return new NonCHHeavyAtom();
-    }
-
-    public Object visit(ASTAromatic node, Object data) {
-        return new AromaticAtom();
-	}
-
-	public Object visit(ASTAnyAtom node, Object data) {
-        return new AnyAtom();
-	}
-
-	public Object visit(ASTAtomicMass node, Object data) {
-        return new MassAtom(node.getMass());
-	}
-
-	public Object visit(ASTChirality node, Object data) {
-		ChiralityAtom atom = new ChiralityAtom();
-		atom.setDegree(node.getDegree());
-		atom.setClockwise(node.isClockwise());
-		atom.setUnspecified(node.isUnspecified());
-		return atom;
-	}
-
-	public Object visit(ASTLowAndExpression node, Object data) {
-		Object left = node.jjtGetChild(0).jjtAccept(this, data);
-		if (node.jjtGetNumChildren() == 1) {
-			return left;
-		}
-		LogicalOperatorAtom atom = new LogicalOperatorAtom();
-		atom.setOperator("and");
-		atom.setLeft((IQueryAtom) left);
-		IQueryAtom right = (IQueryAtom) node.jjtGetChild(1).jjtAccept(this,
-				data);
-		atom.setRight(right);
-		return atom;
-	}
-
-	public Object visit(ASTOrExpression node, Object data) {
-		Object left = node.jjtGetChild(0).jjtAccept(this, data);
-		if (node.jjtGetNumChildren() == 1) {
-			return left;
-		}
-		LogicalOperatorAtom atom = new LogicalOperatorAtom();
-		atom.setOperator("or");
-		atom.setLeft((IQueryAtom) left);
-		IQueryAtom right = (IQueryAtom) node.jjtGetChild(1).jjtAccept(this,
-				data);
-		atom.setRight(right);
-		return atom;
-	}
-
-	public Object visit(ASTNotExpression node, Object data) {
-		Object left = node.jjtGetChild(0).jjtAccept(this, data);
-		if (node.getType() == SMARTSParserConstants.DEFAULT) {
-			return left;
-		}
-		LogicalOperatorAtom atom = new LogicalOperatorAtom();
-		atom.setOperator("not");
-		atom.setLeft((IQueryAtom) left);
-		return atom;
-	}
-
-	public Object visit(ASTExplicitHighAndExpression node, Object data) {
-		Object left = node.jjtGetChild(0).jjtAccept(this, data);
-		if (node.jjtGetNumChildren() == 1) {
-			return left;
-		}
-		LogicalOperatorAtom atom = new LogicalOperatorAtom();
-		atom.setOperator("and");
-		atom.setLeft((IQueryAtom) left);
-		IQueryAtom right = (IQueryAtom) node.jjtGetChild(1).jjtAccept(this,
-				data);
-		atom.setRight(right);
-		return atom;
-	}
-
-	public Object visit(ASTImplicitHighAndExpression node, Object data) {
-		Object left = node.jjtGetChild(0).jjtAccept(this, data);
-		if (node.jjtGetNumChildren() == 1) {
-			return left;
-		}
-		LogicalOperatorAtom atom = new LogicalOperatorAtom();
-		atom.setOperator("and");
-		atom.setLeft((IQueryAtom) left);
-		IQueryAtom right = (IQueryAtom) node.jjtGetChild(1).jjtAccept(this,
-				data);
-		atom.setRight(right);
-		return atom;
-	}
-
-	public Object visit(ASTExplicitAtom node, Object data) {
-		IQueryAtom atom = null;
-		String symbol = node.getSymbol();
-		if ("*".equals(symbol)) {
-			atom = new AnyAtom();
-		} else if ("A".equals(symbol)) {
-			atom = new AliphaticAtom();
-		} else if ("a".equals(symbol)) {
-			atom = new AromaticAtom();
-		} else if ("o".equals(symbol) || "n".equals(symbol)
-				|| "c".equals(symbol) || "s".equals(symbol)
-				|| "p".equals(symbol) || "as".equals(symbol)
-				|| "se".equals(symbol)) {
-			String atomSymbol = symbol.substring(0,1).toUpperCase() + symbol.substring(1);
-			atom = new AromaticSymbolAtom(atomSymbol);
-		} else if ("H".equals(symbol)) {
-			atom = new HydrogenAtom();
-			atom.setSymbol(symbol.toUpperCase());
-            atom.setMassNumber(1);
-		} else if ("D".equals(symbol)) {
-			atom = new HydrogenAtom();
-			atom.setSymbol(symbol.toUpperCase());
-            atom.setMassNumber(2);
-		} else if ("T".equals(symbol)) {
-			atom = new HydrogenAtom();
-			atom.setSymbol(symbol.toUpperCase());
-            atom.setMassNumber(3);
-		} else {
-			atom = new AliphaticSymbolAtom(symbol);
-		}
-		return atom;
-	}
-}
+/* $Revision$ $Author$ $Date$ 
+ *
+ * Copyright (C) 2004-2007  The Chemistry Development Kit (CDK) project
+ *
+ * This library is free software; you can redistribute it and/or
+ * modify it under the terms of the GNU Lesser General Public
+ * License as published by the Free Software Foundation; either
+ * version 2.1 of the License, or (at your option) any later version.
+ *
+ * This library is distributed in the hope that it will be useful,
+ * but WITHOUT ANY WARRANTY; without even the implied warranty of
+ * MERCHANTABILITY or FITNESS FOR A PARTICULAR PURPOSE.  See the GNU
+ * Lesser General Public License for more details.
+ *
+ * You should have received a copy of the GNU Lesser General Public
+ * License along with this library; if not, write to the Free Software
+ * Foundation, 51 Franklin St, Fifth Floor, Boston, MA 02110-1301 USA.
+ * (or see http://www.gnu.org/copyleft/lesser.html)
+ */
+package org.openscience.cdk.smiles.smarts.parser.visitor;
+
+import java.util.ArrayList;
+import java.util.List;
+
+import org.openscience.cdk.CDKConstants;
+import org.openscience.cdk.interfaces.IAtom;
+import org.openscience.cdk.interfaces.IAtomContainer;
+import org.openscience.cdk.interfaces.IBond;
+import org.openscience.cdk.isomorphism.matchers.IQueryAtom;
+import org.openscience.cdk.isomorphism.matchers.IQueryAtomContainer;
+import org.openscience.cdk.isomorphism.matchers.IQueryBond;
+import org.openscience.cdk.isomorphism.matchers.QueryAtomContainer;
+import org.openscience.cdk.isomorphism.matchers.smarts.AliphaticAtom;
+import org.openscience.cdk.isomorphism.matchers.smarts.AliphaticSymbolAtom;
+import org.openscience.cdk.isomorphism.matchers.smarts.AnyAtom;
+import org.openscience.cdk.isomorphism.matchers.smarts.AnyOrderQueryBond;
+import org.openscience.cdk.isomorphism.matchers.smarts.AromaticAtom;
+import org.openscience.cdk.isomorphism.matchers.smarts.AromaticOrSingleQueryBond;
+import org.openscience.cdk.isomorphism.matchers.smarts.AromaticQueryBond;
+import org.openscience.cdk.isomorphism.matchers.smarts.AromaticSymbolAtom;
+import org.openscience.cdk.isomorphism.matchers.smarts.AtomicNumberAtom;
+import org.openscience.cdk.isomorphism.matchers.smarts.ChiralityAtom;
+import org.openscience.cdk.isomorphism.matchers.smarts.ExplicitConnectionAtom;
+import org.openscience.cdk.isomorphism.matchers.smarts.FormalChargeAtom;
+import org.openscience.cdk.isomorphism.matchers.smarts.HybridizationNumberAtom;
+import org.openscience.cdk.isomorphism.matchers.smarts.HydrogenAtom;
+import org.openscience.cdk.isomorphism.matchers.smarts.ImplicitHCountAtom;
+import org.openscience.cdk.isomorphism.matchers.smarts.LogicalOperatorAtom;
+import org.openscience.cdk.isomorphism.matchers.smarts.LogicalOperatorBond;
+import org.openscience.cdk.isomorphism.matchers.smarts.MassAtom;
+import org.openscience.cdk.isomorphism.matchers.smarts.NonCHHeavyAtom;
+import org.openscience.cdk.isomorphism.matchers.smarts.OrderQueryBond;
+import org.openscience.cdk.isomorphism.matchers.smarts.PeriodicGroupNumberAtom;
+import org.openscience.cdk.isomorphism.matchers.smarts.RecursiveSmartsAtom;
+import org.openscience.cdk.isomorphism.matchers.smarts.RingBond;
+import org.openscience.cdk.isomorphism.matchers.smarts.RingIdentifierAtom;
+import org.openscience.cdk.isomorphism.matchers.smarts.RingMembershipAtom;
+import org.openscience.cdk.isomorphism.matchers.smarts.SMARTSAtom;
+import org.openscience.cdk.isomorphism.matchers.smarts.SMARTSBond;
+import org.openscience.cdk.isomorphism.matchers.smarts.SmallestRingAtom;
+import org.openscience.cdk.isomorphism.matchers.smarts.StereoBond;
+import org.openscience.cdk.isomorphism.matchers.smarts.TotalConnectionAtom;
+import org.openscience.cdk.isomorphism.matchers.smarts.TotalHCountAtom;
+import org.openscience.cdk.isomorphism.matchers.smarts.TotalRingConnectionAtom;
+import org.openscience.cdk.isomorphism.matchers.smarts.TotalValencyAtom;
+import org.openscience.cdk.smiles.smarts.parser.ASTAliphatic;
+import org.openscience.cdk.smiles.smarts.parser.ASTAnyAtom;
+import org.openscience.cdk.smiles.smarts.parser.ASTAromatic;
+import org.openscience.cdk.smiles.smarts.parser.ASTAtom;
+import org.openscience.cdk.smiles.smarts.parser.ASTAtomicMass;
+import org.openscience.cdk.smiles.smarts.parser.ASTAtomicNumber;
+import org.openscience.cdk.smiles.smarts.parser.ASTCharge;
+import org.openscience.cdk.smiles.smarts.parser.ASTChirality;
+import org.openscience.cdk.smiles.smarts.parser.ASTElement;
+import org.openscience.cdk.smiles.smarts.parser.ASTExplicitAtom;
+import org.openscience.cdk.smiles.smarts.parser.ASTExplicitConnectivity;
+import org.openscience.cdk.smiles.smarts.parser.ASTExplicitHighAndBond;
+import org.openscience.cdk.smiles.smarts.parser.ASTExplicitHighAndExpression;
+import org.openscience.cdk.smiles.smarts.parser.ASTGroup;
+import org.openscience.cdk.smiles.smarts.parser.ASTHybrdizationNumber;
+import org.openscience.cdk.smiles.smarts.parser.ASTImplicitHCount;
+import org.openscience.cdk.smiles.smarts.parser.ASTImplicitHighAndBond;
+import org.openscience.cdk.smiles.smarts.parser.ASTImplicitHighAndExpression;
+import org.openscience.cdk.smiles.smarts.parser.ASTLowAndBond;
+import org.openscience.cdk.smiles.smarts.parser.ASTLowAndExpression;
+import org.openscience.cdk.smiles.smarts.parser.ASTNonCHHeavyAtom;
+import org.openscience.cdk.smiles.smarts.parser.ASTNotBond;
+import org.openscience.cdk.smiles.smarts.parser.ASTNotExpression;
+import org.openscience.cdk.smiles.smarts.parser.ASTOrBond;
+import org.openscience.cdk.smiles.smarts.parser.ASTOrExpression;
+import org.openscience.cdk.smiles.smarts.parser.ASTPeriodicGroupNumber;
+import org.openscience.cdk.smiles.smarts.parser.ASTReaction;
+import org.openscience.cdk.smiles.smarts.parser.ASTRecursiveSmartsExpression;
+import org.openscience.cdk.smiles.smarts.parser.ASTRingConnectivity;
+import org.openscience.cdk.smiles.smarts.parser.ASTRingIdentifier;
+import org.openscience.cdk.smiles.smarts.parser.ASTRingMembership;
+import org.openscience.cdk.smiles.smarts.parser.ASTSimpleBond;
+import org.openscience.cdk.smiles.smarts.parser.ASTSmallestRingSize;
+import org.openscience.cdk.smiles.smarts.parser.ASTSmarts;
+import org.openscience.cdk.smiles.smarts.parser.ASTStart;
+import org.openscience.cdk.smiles.smarts.parser.ASTTotalConnectivity;
+import org.openscience.cdk.smiles.smarts.parser.ASTTotalHCount;
+import org.openscience.cdk.smiles.smarts.parser.ASTValence;
+import org.openscience.cdk.smiles.smarts.parser.Node;
+import org.openscience.cdk.smiles.smarts.parser.SMARTSParserConstants;
+import org.openscience.cdk.smiles.smarts.parser.SMARTSParserVisitor;
+import org.openscience.cdk.smiles.smarts.parser.SimpleNode;
+import org.openscience.cdk.tools.ILoggingTool;
+import org.openscience.cdk.tools.LoggingToolFactory;
+
+/**
+ * An AST tree visitor. It builds an instance of <code>QueryAtomContainer</code>
+ * from the AST tree.
+ * 
+ * To use this visitor:
+ * <pre>
+ * SMARTSParser parser = new SMARTSParser(new java.io.StringReader("C*C"));
+ * ASTStart ast = parser.start();
+ * SmartsQueryVisitor visitor = new SmartsQueryVisitor();
+ * QueryAtomContainer query = visitor.visit(ast, null);
+ * </pre>
+ *
+ * @author Dazhi Jiao
+ * @cdk.created 2007-04-24
+ * @cdk.module smarts
+ * @cdk.githash
+ * @cdk.keyword SMARTS AST
+ */
+public class SmartsQueryVisitor implements SMARTSParserVisitor {
+	// current atoms with a ring identifier 
+	private RingIdentifierAtom[] ringAtoms;
+	// current atoms in recursive smarts with a ring identifier
+	private RingIdentifierAtom[] recursiveRingAtoms;
+	// query 
+	private IQueryAtomContainer query;
+	// Whether is parsing a recursive smarts
+	private boolean isParsingRS;
+	// Recursive smarts query
+	private IQueryAtomContainer rsQuery;
+	
+	public Object visit(ASTRingIdentifier node, Object data) {
+		IQueryAtom atom = (IQueryAtom)data;
+		RingIdentifierAtom ringIdAtom = new RingIdentifierAtom();
+		ringIdAtom.setAtom(atom);
+		IQueryBond bond;
+		if (node.jjtGetNumChildren() == 0) { // implicit bond
+			bond = null;
+		} else {
+			bond = (IQueryBond)node.jjtGetChild(0).jjtAccept(this, data);
+		}
+		ringIdAtom.setRingBond(bond);
+		return ringIdAtom;
+	}
+
+	public Object visit(ASTAtom node, Object data) {
+		IQueryAtom atom = (IQueryAtom)node.jjtGetChild(0).jjtAccept(this, data);
+		for (int i = 1; i < node.jjtGetNumChildren(); i++) { // if there are ring identifiers
+			ASTRingIdentifier ringIdentifier = (ASTRingIdentifier)node.jjtGetChild(i);
+			RingIdentifierAtom ringIdAtom = (RingIdentifierAtom)ringIdentifier.jjtAccept(this, atom);
+			
+			// if there is already a RingIdentifierAtom, create a bond between 
+			// them and add the bond to the query
+			int ringId = ringIdentifier.getRingId();
+			if (isParsingRS) {
+				if (recursiveRingAtoms[ringId] == null) {
+					recursiveRingAtoms[ringId] = ringIdAtom;
+				} else {
+					IQueryBond ringBond;
+					// first check if the two bonds ma
+					if (recursiveRingAtoms[ringId].getRingBond() == null) {
+						if (ringIdAtom.getRingBond() == null) {
+							if (atom instanceof AromaticSymbolAtom && 
+									recursiveRingAtoms[ringId].getAtom() instanceof AromaticSymbolAtom) {
+								ringBond = new AromaticQueryBond();
+							} else {
+								ringBond = new RingBond();
+							}
+						} else {
+							ringBond = ringIdAtom.getRingBond();
+						}
+					} else {
+						// Here I assume the bond are always same. This should be checked by the parser already
+						ringBond = recursiveRingAtoms[ringId].getRingBond();
+					}
+					((IBond)ringBond).setAtoms(new IAtom[] { recursiveRingAtoms[ringId].getAtom(), atom });
+					rsQuery.addBond((IBond)ringBond);
+				}
+				
+				// update the recursiveRingAtom reference
+				recursiveRingAtoms[ringId] = ringIdAtom;				
+			} else {
+				if (ringAtoms[ringId] == null) {
+					ringAtoms[ringId] = ringIdAtom;
+				} else {
+					IQueryBond ringBond;
+					// first check if the two bonds ma
+					if (ringAtoms[ringId].getRingBond() == null) {
+						if (ringIdAtom.getRingBond() == null) {
+							if (atom instanceof AromaticSymbolAtom && 
+									ringAtoms[ringId].getAtom() instanceof AromaticSymbolAtom) {
+								ringBond = new AromaticQueryBond();
+							} else {
+								ringBond = new RingBond();
+							}
+						} else {
+							ringBond = ringIdAtom.getRingBond();
+						}
+					} else {
+						// Here I assume the bond are always same. This should be checked by the parser already
+						ringBond = ringAtoms[ringId].getRingBond();
+					}
+					((IBond)ringBond).setAtoms(new IAtom[] { ringAtoms[ringId].getAtom(), atom });
+					query.addBond((IBond)ringBond);
+				}
+				
+				// update the ringAtom reference
+				ringAtoms[ringId] = ringIdAtom;
+			}
+		}
+		return atom;
+	}
+
+	private final static ILoggingTool logger =
+        LoggingToolFactory.createLoggingTool(
+			SmartsQueryVisitor.class);
+	
+	/**
+	 * Creates a new instance
+	 */
+	public SmartsQueryVisitor() {
+		super();
+	}
+	
+	public Object visit(SimpleNode node, Object data) {
+		return null;
+	}
+
+	public Object visit(ASTStart node, Object data) {
+		return node.jjtGetChild(0).jjtAccept(this, data);
+	}
+
+	// TODO: No QueryReaction API
+	public Object visit(ASTReaction node, Object data) {
+		return node.jjtGetChild(0).jjtAccept(this, data);
+	}
+
+	// TODO: No SmartsGroup API
+	public Object visit(ASTGroup node, Object data) {
+		List<IAtomContainer> atomContainers = new ArrayList<IAtomContainer>();
+		for (int i = 0; i < node.jjtGetNumChildren(); i++) {
+			ringAtoms = new RingIdentifierAtom[10];
+			query = new QueryAtomContainer();
+			node.jjtGetChild(i).jjtAccept(this, null);
+			atomContainers.add(query);
+		}
+		logger.info("Only return the first smarts. Group not supported.");
+		return atomContainers.get(0); 
+	}
+	
+	public Object visit(ASTSmarts node, Object data) {
+		SMARTSAtom atom = null;
+		SMARTSBond bond = null;
+		
+		ASTAtom first = (ASTAtom)node.jjtGetChild(0);
+		atom = (SMARTSAtom)first.jjtAccept(this, null);
+		if (data != null) { // this is a sub smarts
+			bond = (SMARTSBond)((Object[])data)[1];	
+			if (bond == null) { // since no bond was specified it could be aromatic or single
+                bond = new AromaticOrSingleQueryBond();
+				bond.setAtoms(new IAtom[] {atom, (SMARTSAtom)((Object[])data)[0]});
+			} else {
+				bond.setAtoms(new IAtom[] {(SMARTSAtom)((Object[])data)[0], atom});
+			}
+			if (isParsingRS) rsQuery.addBond(bond);
+			else query.addBond(bond);
+			bond = null;
+		}
+		if (isParsingRS) rsQuery.addAtom(atom);
+		else query.addAtom(atom);
+		
+		for (int i = 1; i < node.jjtGetNumChildren(); i++) {
+			Node child = node.jjtGetChild(i);
+			if (child instanceof ASTLowAndBond) {
+				bond = (SMARTSBond) child.jjtAccept(this, data);
+			} else if (child instanceof ASTAtom) {
+				SMARTSAtom newAtom = (SMARTSAtom)child.jjtAccept(this, null);
+				if (bond == null) { // since no bond was specified it could be aromatic or single
+                    bond = new AromaticOrSingleQueryBond();
+				}
+				bond.setAtoms(new IAtom[] {atom, newAtom});
+				if (isParsingRS) {
+					rsQuery.addBond(bond);
+					rsQuery.addAtom(newAtom);
+				} else {
+					query.addBond(bond);
+					query.addAtom(newAtom);
+				}
+				
+				atom = newAtom;
+				bond = null;
+			} else if (child instanceof ASTSmarts) { // another smarts
+				child.jjtAccept(this, new Object[] {atom, bond});
+				bond = null;
+			}
+		}
+
+		return isParsingRS ? rsQuery: query;
+	}
+
+	public Object visit(ASTNotBond node, Object data) {
+		Object left = node.jjtGetChild(0).jjtAccept(this, data);
+		if (node.getType() == SMARTSParserConstants.DEFAULT) {
+			return left;
+		}
+		LogicalOperatorBond bond = new LogicalOperatorBond();
+		bond.setOperator("not");
+		bond.setLeft((IQueryBond) left);
+		return bond;
+	}
+
+	public Object visit(ASTImplicitHighAndBond node, Object data) {
+		Object left = node.jjtGetChild(0).jjtAccept(this, data);
+		if (node.jjtGetNumChildren() == 1) {
+			return left;
+		}
+		LogicalOperatorBond bond = new LogicalOperatorBond();
+		bond.setOperator("and");
+		bond.setLeft((IQueryBond) left);
+		IQueryBond right = (IQueryBond) node.jjtGetChild(1).jjtAccept(this,
+				data);
+		bond.setRight(right);
+		return bond;
+	}
+
+	public Object visit(ASTLowAndBond node, Object data) {
+		Object left = node.jjtGetChild(0).jjtAccept(this, data);
+		if (node.jjtGetNumChildren() == 1) {
+			return left;
+		}
+		LogicalOperatorBond bond = new LogicalOperatorBond();
+		bond.setOperator("and");
+		bond.setLeft((IQueryBond) left);
+		IQueryBond right = (IQueryBond) node.jjtGetChild(1).jjtAccept(this,
+				data);
+		bond.setRight(right);
+		return bond;
+	}
+
+	public Object visit(ASTOrBond node, Object data) {
+		Object left = node.jjtGetChild(0).jjtAccept(this, data);
+		if (node.jjtGetNumChildren() == 1) {
+			return left;
+		}
+		LogicalOperatorBond bond = new LogicalOperatorBond();
+		bond.setOperator("or");
+		bond.setLeft((IQueryBond) left);
+		IQueryBond right = (IQueryBond) node.jjtGetChild(1).jjtAccept(this,
+				data);
+		bond.setRight(right);
+		return bond;
+	}
+
+	public Object visit(ASTExplicitHighAndBond node, Object data) {
+		Object left = node.jjtGetChild(0).jjtAccept(this, data);
+		if (node.jjtGetNumChildren() == 1) {
+			return left;
+		}
+		LogicalOperatorBond bond = new LogicalOperatorBond();
+		bond.setOperator("and");
+		bond.setLeft((IQueryBond) left);
+		IQueryBond right = (IQueryBond) node.jjtGetChild(1).jjtAccept(this,
+				data);
+		bond.setRight(right);
+		return bond;
+	}
+
+	public Object visit(ASTSimpleBond node, Object data) {
+		SMARTSBond bond = null;
+		switch (node.getBondType()) {
+		case SMARTSParserConstants.S_BOND:
+			bond = new OrderQueryBond(IBond.Order.SINGLE);
+			break;
+		case SMARTSParserConstants.D_BOND:
+			bond = new OrderQueryBond(IBond.Order.DOUBLE);
+			break;
+		case SMARTSParserConstants.T_BOND:
+			bond = new OrderQueryBond(IBond.Order.TRIPLE);
+			break;
+		case SMARTSParserConstants.ANY_BOND:
+			bond = new AnyOrderQueryBond();
+			break;
+		case SMARTSParserConstants.AR_BOND:
+			bond = new AromaticQueryBond();
+			break;
+		case SMARTSParserConstants.R_BOND:
+			bond = new RingBond();
+			break;
+		case SMARTSParserConstants.UP_S_BOND:
+			bond = new StereoBond();
+			bond.setOrder(IBond.Order.SINGLE);
+			bond.setStereo(IBond.Stereo.UP);
+			break;
+		case SMARTSParserConstants.DN_S_BOND:
+			bond = new StereoBond();
+			bond.setOrder(IBond.Order.SINGLE);
+			bond.setStereo(IBond.Stereo.DOWN);
+			break;
+		case SMARTSParserConstants.UP_OR_UNSPECIFIED_S_BOND:
+			LogicalOperatorBond logical = new LogicalOperatorBond();
+			logical.setOperator("or");
+			StereoBond bond1 = new StereoBond();
+			bond1.setOrder(IBond.Order.SINGLE);
+			bond1.setStereo(IBond.Stereo.UP);
+			logical.setLeft(bond1);
+			StereoBond bond2 = new StereoBond();
+			bond2.setOrder(IBond.Order.SINGLE);
+			bond2.setStereo((IBond.Stereo)CDKConstants.UNSET);
+			logical.setRight(bond2);
+			bond = logical;
+			break;
+		case SMARTSParserConstants.DN_OR_UNSPECIFIED_S_BOND:
+			logical = new LogicalOperatorBond();
+			logical.setOperator("or");
+			bond1 = new StereoBond();
+			bond1.setOrder(IBond.Order.SINGLE);
+			bond1.setStereo(IBond.Stereo.DOWN);
+			logical.setLeft(bond1);
+			bond2 = new StereoBond();
+			bond2.setOrder(IBond.Order.SINGLE);
+			bond2.setStereo((IBond.Stereo)CDKConstants.UNSET);
+			logical.setRight(bond2);
+			bond = logical;
+			break;
+		default:
+			logger.error("Un parsed bond: " + node.toString());
+			break;
+		}
+		return bond;
+	}
+
+	public Object visit(ASTRecursiveSmartsExpression node, Object data) {
+		rsQuery = new QueryAtomContainer();
+		recursiveRingAtoms = new RingIdentifierAtom[10];
+		isParsingRS = true;
+		node.jjtGetChild(0).jjtAccept(this, null);
+		isParsingRS = false;
+
+        return new RecursiveSmartsAtom(rsQuery);
+	}
+
+	public ASTStart getRoot(Node node) {
+		if (node instanceof ASTStart) {
+			return (ASTStart) node;
+		}
+		return getRoot(node.jjtGetParent());
+	}
+
+	public Object visit(ASTElement node, Object data) {
+		String symbol = node.getSymbol();
+		SMARTSAtom atom;
+		if ("o".equals(symbol) || "n".equals(symbol) || "c".equals(symbol)
+				|| "s".equals(symbol) || "p".equals(symbol) || "as".equals(symbol)
+				|| "se".equals(symbol)) {
+			String atomSymbol = symbol.substring(0,1).toUpperCase() + symbol.substring(1);
+			atom = new AromaticSymbolAtom(atomSymbol);
+		} else {
+			atom = new AliphaticSymbolAtom(symbol);
+		}
+		return atom;
+	}
+
+	public Object visit(ASTTotalHCount node, Object data) {
+		return new TotalHCountAtom(node.getCount());
+	}
+
+	public Object visit(ASTImplicitHCount node, Object data) {
+		return new ImplicitHCountAtom(node.getCount());
+	}
+
+	public Object visit(ASTExplicitConnectivity node, Object data) {
+		return new ExplicitConnectionAtom(node.getNumOfConnection());
+	}
+
+	public Object visit(ASTAtomicNumber node, Object data) {
+		return new AtomicNumberAtom(node.getNumber());
+	}
+
+    public Object visit(ASTHybrdizationNumber node, Object data) {
+        return new HybridizationNumberAtom(node.getHybridizationNumber());
+    }
+
+    public Object visit(ASTCharge node, Object data) {
+		if (node.isPositive()) {
+			return new FormalChargeAtom(node.getCharge());
+		} else {
+			return new FormalChargeAtom(0 - node.getCharge());
+		}
+	}
+
+	public Object visit(ASTRingConnectivity node, Object data) {
+		return new TotalRingConnectionAtom(node.getNumOfConnection());
+	}
+
+    public Object visit(ASTPeriodicGroupNumber node, Object data) {
+        return new PeriodicGroupNumberAtom(node.getGroupNumber());
+    }
+
+    public Object visit(ASTTotalConnectivity node, Object data) {
+		return new TotalConnectionAtom(node.getNumOfConnection());
+	}
+
+	public Object visit(ASTValence node, Object data) {
+		return new TotalValencyAtom(node.getOrder());
+	}
+
+	public Object visit(ASTRingMembership node, Object data) {
+		return new RingMembershipAtom(node.getNumOfMembership());
+	}
+
+	public Object visit(ASTSmallestRingSize node, Object data) {
+		return new SmallestRingAtom(node.getSize());
+	}
+
+	public Object visit(ASTAliphatic node, Object data) {
+        return new AliphaticAtom();
+	}
+
+    public Object visit(ASTNonCHHeavyAtom node, Object data) {
+        return new NonCHHeavyAtom();
+    }
+
+    public Object visit(ASTAromatic node, Object data) {
+        return new AromaticAtom();
+	}
+
+	public Object visit(ASTAnyAtom node, Object data) {
+        return new AnyAtom();
+	}
+
+	public Object visit(ASTAtomicMass node, Object data) {
+        return new MassAtom(node.getMass());
+	}
+
+	public Object visit(ASTChirality node, Object data) {
+		ChiralityAtom atom = new ChiralityAtom();
+		atom.setDegree(node.getDegree());
+		atom.setClockwise(node.isClockwise());
+		atom.setUnspecified(node.isUnspecified());
+		return atom;
+	}
+
+	public Object visit(ASTLowAndExpression node, Object data) {
+		Object left = node.jjtGetChild(0).jjtAccept(this, data);
+		if (node.jjtGetNumChildren() == 1) {
+			return left;
+		}
+		LogicalOperatorAtom atom = new LogicalOperatorAtom();
+		atom.setOperator("and");
+		atom.setLeft((IQueryAtom) left);
+		IQueryAtom right = (IQueryAtom) node.jjtGetChild(1).jjtAccept(this,
+				data);
+		atom.setRight(right);
+		return atom;
+	}
+
+	public Object visit(ASTOrExpression node, Object data) {
+		Object left = node.jjtGetChild(0).jjtAccept(this, data);
+		if (node.jjtGetNumChildren() == 1) {
+			return left;
+		}
+		LogicalOperatorAtom atom = new LogicalOperatorAtom();
+		atom.setOperator("or");
+		atom.setLeft((IQueryAtom) left);
+		IQueryAtom right = (IQueryAtom) node.jjtGetChild(1).jjtAccept(this,
+				data);
+		atom.setRight(right);
+		return atom;
+	}
+
+	public Object visit(ASTNotExpression node, Object data) {
+		Object left = node.jjtGetChild(0).jjtAccept(this, data);
+		if (node.getType() == SMARTSParserConstants.DEFAULT) {
+			return left;
+		}
+		LogicalOperatorAtom atom = new LogicalOperatorAtom();
+		atom.setOperator("not");
+		atom.setLeft((IQueryAtom) left);
+		return atom;
+	}
+
+	public Object visit(ASTExplicitHighAndExpression node, Object data) {
+		Object left = node.jjtGetChild(0).jjtAccept(this, data);
+		if (node.jjtGetNumChildren() == 1) {
+			return left;
+		}
+		LogicalOperatorAtom atom = new LogicalOperatorAtom();
+		atom.setOperator("and");
+		atom.setLeft((IQueryAtom) left);
+		IQueryAtom right = (IQueryAtom) node.jjtGetChild(1).jjtAccept(this,
+				data);
+		atom.setRight(right);
+		return atom;
+	}
+
+	public Object visit(ASTImplicitHighAndExpression node, Object data) {
+		Object left = node.jjtGetChild(0).jjtAccept(this, data);
+		if (node.jjtGetNumChildren() == 1) {
+			return left;
+		}
+		LogicalOperatorAtom atom = new LogicalOperatorAtom();
+		atom.setOperator("and");
+		atom.setLeft((IQueryAtom) left);
+		IQueryAtom right = (IQueryAtom) node.jjtGetChild(1).jjtAccept(this,
+				data);
+		atom.setRight(right);
+		return atom;
+	}
+
+	public Object visit(ASTExplicitAtom node, Object data) {
+		IQueryAtom atom = null;
+		String symbol = node.getSymbol();
+		if ("*".equals(symbol)) {
+			atom = new AnyAtom();
+		} else if ("A".equals(symbol)) {
+			atom = new AliphaticAtom();
+		} else if ("a".equals(symbol)) {
+			atom = new AromaticAtom();
+		} else if ("o".equals(symbol) || "n".equals(symbol)
+				|| "c".equals(symbol) || "s".equals(symbol)
+				|| "p".equals(symbol) || "as".equals(symbol)
+				|| "se".equals(symbol)) {
+			String atomSymbol = symbol.substring(0,1).toUpperCase() + symbol.substring(1);
+			atom = new AromaticSymbolAtom(atomSymbol);
+		} else if ("H".equals(symbol)) {
+			atom = new HydrogenAtom();
+			atom.setSymbol(symbol.toUpperCase());
+            atom.setMassNumber(1);
+		} else if ("D".equals(symbol)) {
+			atom = new HydrogenAtom();
+			atom.setSymbol(symbol.toUpperCase());
+            atom.setMassNumber(2);
+		} else if ("T".equals(symbol)) {
+			atom = new HydrogenAtom();
+			atom.setSymbol(symbol.toUpperCase());
+            atom.setMassNumber(3);
+		} else {
+			atom = new AliphaticSymbolAtom(symbol);
+		}
+		return atom;
+	}
+}