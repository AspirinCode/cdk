--- conflicted
+++ resolved
@@ -48,11 +48,7 @@
      * @param set The collection of rings
      * @return  The total number of atoms
      */
-<<<<<<< HEAD
-    @TestMethod("testGetAtomCount")
-=======
     @TestMethod("testGetAtomCount_IRingSet")
->>>>>>> 0d36ceb9
     public static int getAtomCount(IRingSet set) {
 		int count = 0;
         for (IAtomContainer atomContainer : set.atomContainers()) {
