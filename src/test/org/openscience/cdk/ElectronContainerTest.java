/* $RCSfile$
 * $Author$    
 * $Date$    
 * $Revision$
 * 
 * Copyright (C) 2002-2007  The Chemistry Development Kit (CDK) project
 * 
 * Contact: cdk-devel@lists.sourceforge.net
 * 
 * This program is free software; you can redistribute it and/or
 * modify it under the terms of the GNU Lesser General Public License
 * as published by the Free Software Foundation; either version 2.1
 * of the License, or (at your option) any later version.
 * 
 * This program is distributed in the hope that it will be useful,
 * but WITHOUT ANY WARRANTY; without even the implied warranty of
 * MERCHANTABILITY or FITNESS FOR A PARTICULAR PURPOSE.  See the
 * GNU Lesser General Public License for more details.
 * 
 * You should have received a copy of the GNU Lesser General Public License
 * along with this program; if not, write to the Free Software
 * Foundation, Inc., 51 Franklin St, Fifth Floor, Boston, MA 02110-1301 USA. 
 * 
 */

package org.openscience.cdk;

import org.junit.Assert;
import org.junit.BeforeClass;
import org.junit.Test;
import org.openscience.cdk.interfaces.IChemObject;
import org.openscience.cdk.interfaces.IElectronContainer;
import org.openscience.cdk.interfaces.AbstractElectronContainerTest;
import org.openscience.cdk.interfaces.ITestObjectBuilder;

/**
 * Checks the functionality of the {@link ElectronContainer} class.
 *
 * @cdk.module test-data
 *
 * @see org.openscience.cdk.ElectronContainer
 */
<<<<<<< HEAD
<<<<<<< HEAD:src/test/org/openscience/cdk/ElectronContainerTest.java
public class ElectronContainerTest extends ChemObjectTest {
=======
public class ElectronContainerTest extends CDKTestCase {
>>>>>>> bbc19522071c1b78697779bddcd7509e9314667e:src/test/org/openscience/cdk/ElectronContainerTest.java
=======
public class ElectronContainerTest extends AbstractElectronContainerTest {
>>>>>>> fdf0464b

    @BeforeClass public static void setUp() {
        setTestObjectBuilder(new ITestObjectBuilder() {
            public IChemObject newTestObject() {
                return new ElectronContainer();
            }
        });
    }

    @Test public void testElectronContainer() {
        IElectronContainer ec = new ElectronContainer();
        Assert.assertNotNull(ec);
        Assert.assertEquals(0, ec.getElectronCount().intValue());
    }
    
}<|MERGE_RESOLUTION|>--- conflicted
+++ resolved
@@ -40,15 +40,7 @@
  *
  * @see org.openscience.cdk.ElectronContainer
  */
-<<<<<<< HEAD
-<<<<<<< HEAD:src/test/org/openscience/cdk/ElectronContainerTest.java
-public class ElectronContainerTest extends ChemObjectTest {
-=======
-public class ElectronContainerTest extends CDKTestCase {
->>>>>>> bbc19522071c1b78697779bddcd7509e9314667e:src/test/org/openscience/cdk/ElectronContainerTest.java
-=======
 public class ElectronContainerTest extends AbstractElectronContainerTest {
->>>>>>> fdf0464b
 
     @BeforeClass public static void setUp() {
         setTestObjectBuilder(new ITestObjectBuilder() {
