--- conflicted
+++ resolved
@@ -35,15 +35,7 @@
  *
  * @see org.openscience.cdk.Element
  */
-<<<<<<< HEAD
-<<<<<<< HEAD:src/test/org/openscience/cdk/ElementTest.java
-public class ElementTest extends ChemObjectTest {
-=======
-public class ElementTest extends CDKTestCase {
->>>>>>> bbc19522071c1b78697779bddcd7509e9314667e:src/test/org/openscience/cdk/ElementTest.java
-=======
 public class ElementTest extends AbstractElementTest {
->>>>>>> fdf0464b
 
     @BeforeClass public static void setUp() {
         setTestObjectBuilder(new ITestObjectBuilder() {
