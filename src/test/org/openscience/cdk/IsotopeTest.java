/* $Revision$ $Author$ $Date$    
 * 
 * Copyright (C) 1997-2007  The Chemistry Development Kit (CDK) project
 * 
 * Contact: cdk-devel@lists.sourceforge.net
 * 
 * This program is free software; you can redistribute it and/or
 * modify it under the terms of the GNU Lesser General Public License
 * as published by the Free Software Foundation; either version 2.1
 * of the License, or (at your option) any later version.
 * 
 * This program is distributed in the hope that it will be useful,
 * but WITHOUT ANY WARRANTY; without even the implied warranty of
 * MERCHANTABILITY or FITNESS FOR A PARTICULAR PURPOSE.  See the
 * GNU Lesser General Public License for more details.
 * 
 * You should have received a copy of the GNU Lesser General Public License
 * along with this program; if not, write to the Free Software
 * Foundation, Inc., 51 Franklin St, Fifth Floor, Boston, MA 02110-1301 USA. 
 */
package org.openscience.cdk;

import org.junit.Assert;
import org.junit.BeforeClass;
import org.junit.Test;
import org.openscience.cdk.interfaces.IChemObject;
import org.openscience.cdk.interfaces.IElement;
import org.openscience.cdk.interfaces.IIsotope;
import org.openscience.cdk.interfaces.AbstractIsotopeTest;
import org.openscience.cdk.interfaces.ITestObjectBuilder;

/**
 * Checks the functionality of the Isotope class.
 *
 * @cdk.module test-data
 *
 * @see org.openscience.cdk.Isotope
 */
<<<<<<< HEAD
<<<<<<< HEAD:src/test/org/openscience/cdk/IsotopeTest.java
public class IsotopeTest extends ElementTest {
=======
public class IsotopeTest extends CDKTestCase {
>>>>>>> bbc19522071c1b78697779bddcd7509e9314667e:src/test/org/openscience/cdk/IsotopeTest.java
=======
public class IsotopeTest extends AbstractIsotopeTest {
>>>>>>> fdf0464b

    @BeforeClass public static void setUp() {
        setTestObjectBuilder(new ITestObjectBuilder() {
            public IChemObject newTestObject() {
                return new Isotope("C");
            }
        });
    }

    @Test public void testIsotope_String() {
        IIsotope i = new Isotope("C");
        Assert.assertEquals("C", i.getSymbol());
    }
    
    @Test public void testIsotope_IElement() {
    	IElement element = new Element("C");
        IIsotope i = new Isotope(element);
        Assert.assertEquals("C", i.getSymbol());
    }
    
    @Test public void testIsotope_int_String_int_double_double() {
        IIsotope i = new Isotope(6, "C", 12, 12.001, 80.0);
        Assert.assertEquals(12, i.getMassNumber().intValue());
        Assert.assertEquals("C", i.getSymbol());
        Assert.assertEquals(6, i.getAtomicNumber().intValue());
        Assert.assertEquals(12.001, i.getExactMass(), 0.001);
        Assert.assertEquals(80.0, i.getNaturalAbundance(), 0.001);
    }
    
    @Test public void testIsotope_String_int() {
        IIsotope i = new Isotope("C", 12);
        Assert.assertEquals(12, i.getMassNumber().intValue());
        Assert.assertEquals("C", i.getSymbol());
    }
    
    @Test public void testIsotope_int_String_double_double() {
        IIsotope i = new Isotope(6, "C", 12.001, 80.0);
        Assert.assertEquals("C", i.getSymbol());
        Assert.assertEquals(6, i.getAtomicNumber().intValue());
        Assert.assertEquals(12.001, i.getExactMass(), 0.001);
        Assert.assertEquals(80.0, i.getNaturalAbundance(), 0.001);
    }

}<|MERGE_RESOLUTION|>--- conflicted
+++ resolved
@@ -36,15 +36,7 @@
  *
  * @see org.openscience.cdk.Isotope
  */
-<<<<<<< HEAD
-<<<<<<< HEAD:src/test/org/openscience/cdk/IsotopeTest.java
-public class IsotopeTest extends ElementTest {
-=======
-public class IsotopeTest extends CDKTestCase {
->>>>>>> bbc19522071c1b78697779bddcd7509e9314667e:src/test/org/openscience/cdk/IsotopeTest.java
-=======
 public class IsotopeTest extends AbstractIsotopeTest {
->>>>>>> fdf0464b
 
     @BeforeClass public static void setUp() {
         setTestObjectBuilder(new ITestObjectBuilder() {
