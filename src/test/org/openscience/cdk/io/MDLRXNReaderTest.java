/* $RCSfile$
 * $Author$
 * $Date$
 * $Revision$
 *
 * Copyright (C) 2003-2007  The Chemistry Development Kit (CDK) project
 * 
 * Contact: cdk-devel@slists.sourceforge.net
 * 
 * This program is free software; you can redistribute it and/or
 * modify it under the terms of the GNU Lesser General Public License
 * as published by the Free Software Foundation; either version 2.1
 * of the License, or (at your option) any later version.
 * All we ask is that proper credit is given for our work, which includes
 * - but is not limited to - adding the above copyright notice to the beginning
 * of your source code files, and to any copyright notice that you may distribute
 * with programs based on this work.
 * 
 * This program is distributed in the hope that it will be useful,
 * but WITHOUT ANY WARRANTY; without even the implied warranty of
 * MERCHANTABILITY or FITNESS FOR A PARTICULAR PURPOSE.  See the
 * GNU Lesser General Public License for more details.
 * 
 * You should have received a copy of the GNU Lesser General Public License
 * along with this program; if not, write to the Free Software
 * Foundation, Inc., 51 Franklin St, Fifth Floor, Boston, MA 02110-1301 USA.
 *
 */
package org.openscience.cdk.io;

import java.io.InputStream;

import org.junit.Assert;
import org.junit.BeforeClass;
import org.junit.Test;
import org.openscience.cdk.ChemFile;
import org.openscience.cdk.ChemModel;
import org.openscience.cdk.Molecule;
import org.openscience.cdk.MoleculeSet;
import org.openscience.cdk.Reaction;
import org.openscience.cdk.ReactionSet;
import org.openscience.cdk.interfaces.IChemFile;
import org.openscience.cdk.interfaces.IChemModel;
import org.openscience.cdk.interfaces.IMoleculeSet;
import org.openscience.cdk.interfaces.IReaction;
import org.openscience.cdk.interfaces.IReactionSet;
import org.openscience.cdk.nonotify.NNChemFile;
import org.openscience.cdk.nonotify.NNChemModel;
import org.openscience.cdk.nonotify.NNReaction;
import org.openscience.cdk.nonotify.NNReactionSet;
import org.openscience.cdk.tools.LoggingTool;

/**
 * TestCase for the reading MDL RXN files using one test file.
 *
 * @cdk.module test-io
 *
 * @see org.openscience.cdk.io.MDLRXNReader
 */
public class MDLRXNReaderTest extends SimpleChemObjectReaderTest {

    private static LoggingTool logger;

    @BeforeClass public static void setup() {
<<<<<<< HEAD
        logger = new LoggingTool(MDLV2000ReaderTest.class);
        setSimpleChemObjectReader(new MDLV2000Reader(), "data/mdl/reaction-1.rxn");
=======
        logger = new LoggingTool(MDLRXNReaderTest.class);
        setSimpleChemObjectReader(new MDLRXNReader(), "data/mdl/reaction-1.rxn");
>>>>>>> 0d36ceb9
    }

    @Test public void testAccepts() {
    	MDLRXNReader reader = new MDLRXNReader();
    	Assert.assertTrue(reader.accepts(ChemFile.class));
    	Assert.assertTrue(reader.accepts(ChemModel.class));
    	Assert.assertTrue(reader.accepts(Reaction.class));
		Assert.assertTrue(reader.accepts(ReactionSet.class));
		Assert.assertFalse(reader.accepts(MoleculeSet.class));
		Assert.assertFalse(reader.accepts(Molecule.class));
    }

    @Test public void testReadReactions1() throws Exception {
        String filename1 = "data/mdl/reaction-1.rxn";
        logger.info("Testing: " + filename1);
        InputStream ins1 = this.getClass().getClassLoader().getResourceAsStream(filename1);
        MDLRXNReader reader1 = new MDLRXNReader(ins1);
        IReaction reaction1 = new NNReaction();
        reaction1 = (IReaction)reader1.read(reaction1);
        reader1.close();

        Assert.assertNotNull(reaction1);
        Assert.assertEquals(2, reaction1.getReactantCount());
        Assert.assertEquals(1, reaction1.getProductCount());

        IMoleculeSet educts = reaction1.getReactants();
        // Check Atom symbols of first educt
        String[] atomSymbolsOfEduct1 = { "C", "C", "O", "Cl"};
        for (int i = 0; i < educts.getMolecule(0).getAtomCount(); i++) {
        	Assert.assertEquals(atomSymbolsOfEduct1[i], educts.getMolecule(0).getAtom(i).getSymbol());
        }

        // Check Atom symbols of second educt
        for (int i = 0; i < educts.getMolecule(1).getAtomCount(); i++) {
        	Assert.assertEquals("C", educts.getMolecule(1).getAtom(i).getSymbol());
        }

        // Check Atom symbols of first product
        IMoleculeSet products = reaction1.getProducts();
        String[] atomSymbolsOfProduct1 = { 
        		"C",
        		"C",
        		"C",
        		"C",
        		"C",
        		"C",
        		"C",
        		"O",
        		"C"
        };
        for (int i = 0; i < products.getMolecule(0).getAtomCount(); i++) {
        	Assert.assertEquals(atomSymbolsOfProduct1[i], products.getMolecule(0).getAtom(i).getSymbol());
        }
    }

    @Test public void testReadReactions2() throws Exception {
		String filename2 = "data/mdl/reaction-2.rxn";
		logger.info("Testing: " + filename2);
		InputStream ins2 = this.getClass().getClassLoader().getResourceAsStream(filename2);
		MDLRXNReader reader2 = new MDLRXNReader(ins2);
		IReaction reaction2 = new NNReaction();
		reaction2 = (IReaction)reader2.read(reaction2);
		reader2.close();

		Assert.assertNotNull(reaction2);
		Assert.assertEquals(2, reaction2.getReactantCount());
		Assert.assertEquals(2, reaction2.getProductCount());
    }
    
    @Test public void testReadMapping() throws Exception {
		String filename2 = "data/mdl/mappingTest.rxn";
		logger.info("Testing: " + filename2);
		InputStream ins2 = this.getClass().getClassLoader().getResourceAsStream(filename2);
		MDLRXNReader reader2 = new MDLRXNReader(ins2);
		IReaction reaction2 = new NNReaction();
		reaction2 = (IReaction)reader2.read(reaction2);
		reader2.close();

		Assert.assertNotNull(reaction2);
		java.util.Iterator maps = reaction2.mappings().iterator();
		maps.next();
		Assert.assertTrue(maps.hasNext());
    }
    /**
     * 
     */
    @Test public void testRDFChemFile() throws Exception {
        String filename = "data/mdl/qsar-reaction-test.rdf";
        logger.info("Testing: " + filename);
        InputStream ins = this.getClass().getClassLoader().getResourceAsStream(filename);
        MDLRXNReader reader = new MDLRXNReader(ins);
        IChemFile chemFile = (IChemFile)reader.read(new NNChemFile());
        Assert.assertNotNull(chemFile);
        
        
		Assert.assertEquals(2, chemFile.getChemSequence(0).getChemModel(0).getReactionSet().getReactionCount());
        Assert.assertEquals(2, chemFile.getChemSequence(0).getChemModel(0).getReactionSet().getReaction(0).getReactantCount());
        Assert.assertEquals(3, chemFile.getChemSequence(0).getChemModel(0).getReactionSet().getReaction(0).getReactants().getMolecule(0).getAtomCount());
        Assert.assertEquals(2, chemFile.getChemSequence(0).getChemModel(0).getReactionSet().getReaction(0).getReactants().getMolecule(1).getAtomCount());
        Assert.assertEquals(2, chemFile.getChemSequence(0).getChemModel(0).getReactionSet().getReaction(0).getProductCount());
        Assert.assertEquals(2, chemFile.getChemSequence(0).getChemModel(0).getReactionSet().getReaction(0).getProducts().getMolecule(0).getAtomCount());
        Assert.assertEquals(2, chemFile.getChemSequence(0).getChemModel(0).getReactionSet().getReaction(0).getProducts().getMolecule(1).getAtomCount());
        

        Assert.assertEquals(1, chemFile.getChemSequence(0).getChemModel(0).getReactionSet().getReaction(1).getReactantCount());
        Assert.assertEquals(3, chemFile.getChemSequence(0).getChemModel(0).getReactionSet().getReaction(1).getReactants().getMolecule(0).getAtomCount());
        Assert.assertEquals(1, chemFile.getChemSequence(0).getChemModel(0).getReactionSet().getReaction(1).getProductCount());
        Assert.assertEquals(2, chemFile.getChemSequence(0).getChemModel(0).getReactionSet().getReaction(1).getProducts().getMolecule(0).getAtomCount());
        
    }

    /**
     * 
     */
    @Test public void testRDFModel() throws Exception {
        String filename = "data/mdl/qsar-reaction-test.rdf";
        logger.info("Testing: " + filename);
        InputStream ins = this.getClass().getClassLoader().getResourceAsStream(filename);
        MDLRXNReader reader = new MDLRXNReader(ins);
        IChemModel chemModel = (IChemModel)reader.read(new NNChemModel());
        Assert.assertNotNull(chemModel);
        
        
		Assert.assertEquals(2, chemModel.getReactionSet().getReactionCount());
        Assert.assertEquals(2, chemModel.getReactionSet().getReaction(0).getReactantCount());
        Assert.assertEquals(3, chemModel.getReactionSet().getReaction(0).getReactants().getMolecule(0).getAtomCount());
        Assert.assertEquals(2, chemModel.getReactionSet().getReaction(0).getReactants().getMolecule(1).getAtomCount());
        Assert.assertEquals(2, chemModel.getReactionSet().getReaction(0).getProductCount());
        Assert.assertEquals(2, chemModel.getReactionSet().getReaction(0).getProducts().getMolecule(0).getAtomCount());
        Assert.assertEquals(2, chemModel.getReactionSet().getReaction(0).getProducts().getMolecule(1).getAtomCount());
        

        Assert.assertEquals(1, chemModel.getReactionSet().getReaction(1).getReactantCount());
        Assert.assertEquals(3, chemModel.getReactionSet().getReaction(1).getReactants().getMolecule(0).getAtomCount());
        Assert.assertEquals(1, chemModel.getReactionSet().getReaction(1).getProductCount());
        Assert.assertEquals(2, chemModel.getReactionSet().getReaction(1).getProducts().getMolecule(0).getAtomCount());
        
    }
    /**
     * 
     */
    @Test public void testRDFReactioniSet() throws Exception {
        String filename = "data/mdl/qsar-reaction-test.rdf";
        logger.info("Testing: " + filename);
        InputStream ins = this.getClass().getClassLoader().getResourceAsStream(filename);
        MDLRXNReader reader = new MDLRXNReader(ins);
        IReactionSet reactionSet = (IReactionSet)reader.read(new NNReactionSet());
        Assert.assertNotNull(reactionSet);
        
        
		Assert.assertEquals(2, reactionSet.getReactionCount());
        Assert.assertEquals(2, reactionSet.getReaction(0).getReactantCount());
        Assert.assertEquals(3, reactionSet.getReaction(0).getReactants().getMolecule(0).getAtomCount());
        Assert.assertEquals(2, reactionSet.getReaction(0).getReactants().getMolecule(1).getAtomCount());
        Assert.assertEquals(2, reactionSet.getReaction(0).getProductCount());
        Assert.assertEquals(2, reactionSet.getReaction(0).getProducts().getMolecule(0).getAtomCount());
        Assert.assertEquals(2, reactionSet.getReaction(0).getProducts().getMolecule(1).getAtomCount());
        

        Assert.assertEquals(1, reactionSet.getReaction(1).getReactantCount());
        Assert.assertEquals(3, reactionSet.getReaction(1).getReactants().getMolecule(0).getAtomCount());
        Assert.assertEquals(1, reactionSet.getReaction(1).getProductCount());
        Assert.assertEquals(2, reactionSet.getReaction(1).getProducts().getMolecule(0).getAtomCount());
        
    }
}<|MERGE_RESOLUTION|>--- conflicted
+++ resolved
@@ -62,13 +62,8 @@
     private static LoggingTool logger;
 
     @BeforeClass public static void setup() {
-<<<<<<< HEAD
-        logger = new LoggingTool(MDLV2000ReaderTest.class);
-        setSimpleChemObjectReader(new MDLV2000Reader(), "data/mdl/reaction-1.rxn");
-=======
         logger = new LoggingTool(MDLRXNReaderTest.class);
         setSimpleChemObjectReader(new MDLRXNReader(), "data/mdl/reaction-1.rxn");
->>>>>>> 0d36ceb9
     }
 
     @Test public void testAccepts() {
